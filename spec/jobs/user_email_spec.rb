--- conflicted
+++ resolved
@@ -234,11 +234,7 @@
       expect(user.last_emailed_at).to eq(last_emailed_at)
     end
 
-<<<<<<< HEAD
-    it "creates a skipped email log when the usere isn't allowed to see the post" do
-=======
     it "creates a skipped email log when the user isn't allowed to see the post" do
->>>>>>> baba1cc0
       user.user_option.update(email_level: UserOption.email_level_types[:always])
       post.topic.convert_to_private_message(Discourse.system_user)
 
