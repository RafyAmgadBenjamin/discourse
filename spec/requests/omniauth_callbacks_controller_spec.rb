--- conflicted
+++ resolved
@@ -323,11 +323,7 @@
         expect(user.confirm_password?("securepassword")).to eq(false)
       end
 
-<<<<<<< HEAD
-      context 'when user has second factor enabled' do
-=======
       context 'when user has TOTP enabled' do
->>>>>>> baba1cc0
         before do
           user.create_totp(enabled: true)
         end
