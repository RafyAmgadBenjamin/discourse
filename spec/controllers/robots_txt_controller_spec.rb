require 'spec_helper'

describe RobotsTxtController do

  context '.index' do

    it "returns index when indexing is allowed" do
      SiteSetting.stubs(:allow_index_in_robots_txt).returns(true)
      get :index
      response.should render_template :index
    end

    it "returns noindex when indexing is disallowed" do    
      SiteSetting.stubs(:allow_index_in_robots_txt).returns(false)
      get :index
      response.should render_template :no_index
<<<<<<< HEAD
    end    
    
    it "serves noindex when in private mode regardless of the configuration" do 
=======
    end

    it "serves it regardless if a site is in private mode" do
>>>>>>> cafc75b2
      SiteSetting.stubs(:allow_index_in_robots_txt).returns(true)
      SiteSetting.stubs(:restrict_access).returns(true)
      get :index
      response.should render_template :no_index
    end

  end
end<|MERGE_RESOLUTION|>--- conflicted
+++ resolved
@@ -10,19 +10,13 @@
       response.should render_template :index
     end
 
-    it "returns noindex when indexing is disallowed" do    
+    it "returns noindex when indexing is disallowed" do
       SiteSetting.stubs(:allow_index_in_robots_txt).returns(false)
       get :index
       response.should render_template :no_index
-<<<<<<< HEAD
-    end    
-    
-    it "serves noindex when in private mode regardless of the configuration" do 
-=======
     end
 
-    it "serves it regardless if a site is in private mode" do
->>>>>>> cafc75b2
+    it "serves noindex when in private mode regardless of the configuration" do
       SiteSetting.stubs(:allow_index_in_robots_txt).returns(true)
       SiteSetting.stubs(:restrict_access).returns(true)
       get :index
