--- conflicted
+++ resolved
@@ -92,12 +92,8 @@
     if user = find_user_by_email(lower_email)
       raise UserExists.new(I18n.t("invite.user_exists",
         email: lower_email,
-<<<<<<< HEAD
-        username: user.username
-=======
         username: user.username,
         base_path: Discourse.base_path
->>>>>>> 6bfd2b6e
       ))
     end
 
