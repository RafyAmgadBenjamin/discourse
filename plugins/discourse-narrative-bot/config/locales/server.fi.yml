# encoding: utf-8
#
# Never edit this file. It will be overwritten when translations are pulled from Transifex.
#
# To work with us on translations, join this project:
# https://www.transifex.com/projects/p/discourse-org/

fi:
  site_settings:
    discourse_narrative_bot_enabled: 'Ota Discoursen opastava botti käyttöön'
    disable_discourse_narrative_bot_welcome_post: "Estä bottia lähettämästä tervetuloviestejä"
    discourse_narrative_bot_ignored_usernames: "Käyttäjänimet, jotka botin tulisi jättää huomiotta"
    discourse_narrative_bot_disable_public_replies: "Estä bottia vastaamasta julkisesti ketjuihin"
    discourse_narrative_bot_welcome_post_type: "Minkätyyppisen tervetuloviestin botti lähettää"
    discourse_narrative_bot_welcome_post_delay: "Odota (n) sekuntia ennen kuin botti lähettää tervetuloviestin."
  badges:
    certified:
      name: Tutkinto plakkarissa
      description: "Suoritti peruskurssin"
      long_description: |
        Tämä ansiomerkki myönnetään, kun suoritat menestyksellä vuorovaikutteisen palstan käytön peruskurssin. Otit tavoitteeksesi hallita tavallisimmat toiminnot, ja nyt sinulla on siitä todistus!
    licensed:
      name: Pätevyytensä osoittanut
      description: "Suoritti jatkokurssin"
      long_description: |
        Tämä ansiomerkki myönnetään, kun suoritat menestyksellä vuorovaikutteisen palstan käytön jatkokurssin. Olet omaksunut edistyneemmätkin toiminnot, ja olet taitosi osoittanut.
  discourse_narrative_bot:
    bio: "Moi! En ole ihminen. Olen botti, ja tarjoan opetusta sivuston käyttämisestä. Jos haluat jutella, lähetä yksityisviesti tai mainitse **`@%{discobot_username}`** missä vain."
    timeout:
      message: |-
        Hei @%{username}, kyselen kuulumisia, kun en ole kuullut sinusta hetkeen.

        - Voit jatkaa milloin vain vastaamalla minulle.

        - Voit hypätä tämän vaiheen yli sanomalla `@%{discobot_username} %{skip_trigger}`.

        - Voit aloittaa alusta sanomalla `@%{discobot_username} %{reset_trigger}`.

        Jos et viitsi, sekin on ihan okei. Olen robotti. Minulla ei ole tunteita. :sob:
    dice:
      trigger: "heitä"
      invalid: |-
        Pahoittelen, mutta on matemaattinen mahdottomuus heittää noppia sillä tavalla kuin pyysit. :confounded:
      not_enough_dice: |-
        Minulla on vain %{num_of_dice} noppaa. [Häpeällistä](http://www.therobotsvoice.com/2009/04/the_10_most_shameful_rpg_dice.php), tiedän!
      out_of_range: |-
        Tiesitkö, että [suurin mahdollinen määrä sivuja](https://www.wired.com/2016/05/mathematical-challenge-of-designing-the-worlds-most-complex-120-sided-dice) matemaattisesti tasapuolisessa nopassa on 120?
      results: |-
        > :game_die: %{results}
    quote:
      trigger: "sitaatti"
      '1':
        quote: "Tutki parhaita kirjailijoita siten avartaaksesi mielikuvituksesi piiriä."
        author: "Aleksis Kivi"
      '2':
        quote: "On ihan mahdollista, että todellisuus on olemassa."
        author: "Esko Valtaoja"
      '3':
        quote: "Jokainen syy, joka estää kuntoilun, on tekosyy."
        author: "Urho Kekkonen"
      '4':
        quote: "Älkää kiinnittäkö huomiota mitä kriitikot sanovat, kriitikoille ei ole koskaan pystytetty yhtään patsasta."
        author: "Jean Sibelius"
      '5':
        quote: "Kahdesta vaihtoehdosta koetan valita aina sen, joka pelottaa enemmän."
        author: "Jouko Turkka"
      '6':
        quote: "Jos Suomessa juodaankin jokunen Koskenkorva liikaa, on siihen hyvä syy: paljon muuta tekemistä ei löydy."
        author: "Linus Torvalds"
      '7':
        quote: "Kaikki lähtee siitä kun sä opit syömään lihapullat haarukalla. Silloin sä osaat tehdä mitä tahansa."
        author: "Matti Nykänen"
      '8':
        quote: "Käsitykseni on, että se, mitä Suomen kansa tällä hetkellä ennen kaikkea kaipaa, on läheistä, asiallisuuteen pohjautuvaa ymmärtämystä eri yhteiskuntalukkien, eri kieliryhmien ja eri puolueiden kesken. Se takaa jatkuvan yhteiskunnallisen rauhan ja siitä riippuu, missä määrin tämä kansa kykenee vapauttansa ja itsenäisyytensä lujittamaan ja tarvittaessa puolustamaan."
        author: "Lauri Kristian Relander"
      '9':
        quote: "Naisen työala tulevaisuudessa on laaja, hänen tehtävänsä tärkeä. Mitä vuosisadat, vuosituhannet ovat rikkoneet ja laiminlyöneet, se kaikki tulee hänen korjata ja parantaa."
        author: "Minna Canth"
      '10':
        quote: "Joskus pitää laittaa viatonkin vankilaan. Joskus täytyy poliisin laittaa viaton lusimaan. Arvovalta säilyy. Pelote säilyy. Aina siellä muutama viaton istuu, viaton pulmunen istuu siellä."
        author: "Rauno Repomies televisiosarjassa Pasila"
      results: |-
        > :left_speech_bubble: _%{quote}_ &mdash; %{author}
    magic_8_ball:
      trigger: 'ennustus'
      answers:
        '1': "Se on varmaakin varmempaa"
        '2': "Niin on tapahtuva"
        '3': "Epäilemättä"
        '4': "Kyllä, ehdottomasti"
        '5': "Voit laskea sen varaan"
        '6': "Näkemykseni on, että kyllä"
        '7': "Todennäköisesti"
        '8': "Siltä näyttäisi"
        '9': "Kyllä"
        '10': "Merkit viittaavat siihen suuntaan"
        '11': "Näky epäselvä, yritä uudelleen"
        '12': "Palaa myöhemmin asiaan"
        '13': "Parempi, etten kerro vielä"
        '14': "En pysty sanomaan juuri nyt"
        '15': "Keskity ja kyse sitten uudelleen"
        '16': "Älä laske sen varaan"
        '17': "Vastaukseni on ei"
        '18': "Lähteeni kertovat, että ei"
        '19': "Ei siltä vaikuta"
        '20': "Epäilen sitä vahvasti"
      result: |-
        > :crystal_ball: %{result}
    track_selector:
      reset_trigger: 'aloita'
      skip_trigger: 'ohita'
      help_trigger: 'apua'
      random_mention:
        reply: |-
          Moi! Jos haluat tietää mitä osaan, sano `@%{discobot_username} %{help_trigger}`.
        tracks: |-
          Osaan nykyisellään seuraavat jutut:

          `@%{discobot_username} %{reset_trigger} %{default_track}`
          > Aloittaa yhden seuraavista opastetuista kierroksista: %{tracks}.
        bot_actions: |-
          `@%{discobot_username} %{dice_trigger} 2d6`
          > :game_die: dice roll: 3, 6

          `@%{discobot_username} %{quote_trigger}`
          > :left_speech_bubble: _Carry out a random act of kindness, with no expectation of reward, safe in the knowledge that one day someone might do the same for you_ &mdash; Prinsessa Diana

          `@%{discobot_username} %{magic_8_ball_trigger}`
          > :crystal_ball: En pysty sanomaan juuri nyt
      do_not_understand:
        first_response: |-
          Hei, kiitos kun vastasit!

          Valitettavasti olen huonosti ohjelmoitu botti, enkä aivan ymmärtänyt mitä tarkoitit. :frowning:
        track_response: Voit yrittää uudelleen, tai jos mieluummin hyppäät vaiheen yli, sano `@%{discobot_username} %{skip_trigger}`. Tai jos haluat aloittaa alusta, sano `@%{discobot_username} %{reset_trigger}`.
        second_response: |-
          Voi ei, en vieläkään tajua. :anguished:

          Olen kuitenkin vain botti. Jos haluat tavoittaa aidon ihmisen, katsopa [yhteystietoja tältä sivulta](/about).

          En häiritse sinua enempää nyt.
    new_user_narrative:
      reset_trigger: "peruskurssi"
      cert_title: "Tunnustuksena palstan käytön peruskurssin menestyksekkäästä suorittamisesta"
      hello:
        title: ":robot: Tervehdys!"
        message: |-
          Kiitos kun liityit sivustollemme %{title}. Tervetuloa!

          - Olen vain robotti, mutta [avulias henkilökunta](/about) auttaa myös mielellään, jos sinulla on asiaa heille.

          - Turvallisuussyistä uusi käyttäjä ei voi tehdä ihan kaikkea. Saat uusia toimintoja käyttöösi (ja [ansiomerkkejä](/badges)) kun tutustumme sinuun.

          - Vannomme [sivistyneen yhteisökäyttäytymisen](/guidelines) nimeen kaikissa tilanteissa.
      onebox:
        instructions: |-
          Voisitko nyt jakaa jonkun seuraavista linkeistä minulle? Laita vastaukseesi **linkin osoite yksin omalle rivilleen**, jolloin siitä muotoillaan automaattisesti kätevä tiivistelmälaatikko.

          Kopioi linkki mobiililaitteella koskettamalla sitä hetken aikaa, tai klikkaa sitä hiiresi oikealla painikkeella:

          - https://en.wikipedia.org/wiki/Inherently_funny_word
          - https://en.wikipedia.org/wiki/Death_by_coconut
          - https://en.wikipedia.org/wiki/Calculator_spelling
        reply: |-
<<<<<<< HEAD
          Siistiä! Suurin osa <img src="%{base_uri}/images/font-awesome-link.png" width="16" height="16"> linkeistä käyttäytyy samoin. Muista, että sen tulee olla yksin omalla rivillään; mitään ei saa olla rivillä ennen sitä tai sen jälkeen.
=======
          Siistiä! Suurin osa <img src="%{base_uri}/plugins/discourse-narrative-bot/images/font-awesome-link.png" width="16" height="16"> linkeistä käyttäytyy samoin. Muista, että sen tulee olla _yksin omalla rivillään_; mitään ei saa olla rivillä ennen sitä tai sen jälkeen.
>>>>>>> df163cbf
        not_found: |-
          Voi ei, en löytänyt linkkiä vastauksestasi! :cry:

          Kokeilepa lisätä tämä linkki seuraavaan vastaukseesi, omalle rivilleen.

          <https://fi.wikipedia.org/wiki/Eksoottinen_lyhytkarva>
      images:
        instructions: |-
          Tämä on kuva yksisarvisesta:

<<<<<<< HEAD
          <img src="%{base_uri}/images/unicorn.jpg" width="520" height="381">
=======
          <img src="%{base_uri}/plugins/discourse-narrative-bot/images/unicorn.png" width="520" height="520">
>>>>>>> df163cbf

          Jos pidät siitä (kukapa ei pitäisi!), kerro siitä minulle painamalla tykkää-nappia :heart: tämän viestin alla.

          Osaatkohan **vastata kuvalla?** Ihan mikä tahansa kuva kelpaa! Raahaa ja pudota, paina liitä-nappia tai vaikkapa kopioi ja liitä.
        reply: |-
          Loistava kuva – Painoin tykkää-nappia :heart:, jotta tiedät että pidin siitä kovasti! :heart_eyes:
        like_not_found: |-
          Unohditko tykätä :heart: [viestistäni?](%{url}) :crying_cat_face:
        not_found: |-
          Näyttää ettet laittanut kuvaa, joten valitsin kuvan josta _takuulla_ pidät.

          `%{image_url}`

          Kokeilepa liittää tämä kuva tai liittää linkin osoite omalle rivilleen!
      formatting:
        instructions: |-
          **Lihavoi** tai **kursivoi** sanoja seuraavasta vastauksestasi.

          - kirjoita `**lihavoitua**` tai `_kursivoitua_`

          - tai käytä viestieditorin <kbd><b>B</b></kbd>- tai <kbd><i>I</i></kbd>-painiketta
        reply: |-
          Hyvin tehty! HTML ja BBCode käyvät myös muotoiluun. Jos on puhtia, [tästä johdannosta](http://commonmark.org/help) opit lisää. :nerd:
        not_found: |-
          Pahus, en näe muotoilua viestissäsi. :pencil2:

          Kokeilisitko uudelleen? Käytä editorin <kbd><b>B</b></kbd>-lihavointipainiketta tai <kbd><i>I</i></kbd>-kursivointipainiketta, jos muuten ei meinaa onnistua.
      quoting:
        instructions: |-
          Voisitko lainata minua kun vastaat, jotta tiedän mihin kohtaan viittaat?

          > Jos tässä on kahvia, tuo minulle teetä. Jos tässä on teetä, tuo minulle kahvia.
          >
          > Hyvä puoli itsekseen juttelussa on, että voit olla varma, että joku kuuntelee.
          >
          > Jotkut ovat briljantteja sanankäyttäjiä ja toiset... öö... tuota... eivät ole.

          Maalaa valitsemasi sitaatin &uarr; teksti ja paina sitten Lainaa-painiketta, joka ilmestyy valintasi yhteyteen. Lainaa-napin sijasta voit myös painaa Vastaa-nappia tämän viestin alla.

          Kuvaile parilla sanalla sitaatin perään, miksi valitsit juuri sen, sillä olen kovin utelias. :thinking:
        reply: |-
          Satuit valitsemaan suosikkisitaattini! :left_speech_bubble:
        not_found: |-
          Hmm, minusta tuntuu ettet lainannut tekstiäni vastaukseesi?

          <kbd>**Lainaa**</kbd>-painike ilmestyy, kun maalaat viestini tekstiä. **Vastaa**-painike käy yhtä hyvin, jos sinulla on tekstiä maalattuna. Kokeilisitko uudelleen?
      bookmark:
        instructions: |-
<<<<<<< HEAD
          Jos haluat oppia lisää, valitse <img src="%{base_uri}/images/font-awesome-ellipsis.png" width="16" height="16"> tämän alta ja <img src="%{base_uri}/images/font-awesome-bookmark.png" width="16" height="16"> **lisää tämä yksityisviestiketju kirjanmerkkeihisi**.  Jos teet niin, sinua voi odottaa :gift: tulevaisuudessa!
        reply: |-
          Erinomaista! Löydät yksityiskeskustelumme nyt helposti koska vain [profiilisi kirjanmerkkivälilehdeltä](%{profile_page_url}/activity/bookmarks). Klikkaat vain profiilikuvaasi oikeassa yläkulmasssa &#8599;
        not_found: |-
          Tuota noin, et ole mielestäni kirjanmerkinnyt tämän ketjun viestejä. Löysithän kirjanmerkkikuvakkeen kunkin viestin alta? Voi olla, että sinun täytyy klikata <img src="%{base_uri}/images/font-awesome-ellipsis.png" width="16" height="16">-kuvaketta, jotta näet sen ja muita toimintoja.
=======
          Jos haluat oppia lisää, valitse <iimg src="%{base_uri}/plugins/discourse-narrative-bot/images/font-awesome-ellipsis.png" width="16" height="16"> tämän alta ja <img src="%{base_uri}/plugins/discourse-narrative-bot/images/font-awesome-bookmark.png" width="16" height="16"> **lisää tämä yksityisviestiketju kirjanmerkkeihisi**.  Jos teet niin, sinua voi odottaa :gift: tulevaisuudessa!
        reply: |-
          Erinomaista! Löydät yksityiskeskustelumme nyt helposti koska vain [profiilisi kirjanmerkkivälilehdeltä](%{profile_page_url}/activity/bookmarks). Klikkaat vain profiilikuvaasi oikeassa yläkulmasssa &#8599;
        not_found: |-
          Tuota noin, et ole mielestäni kirjanmerkinnyt tämän ketjun viestejä. Löysithän kirjanmerkkikuvakkeen kunkin viestin alta? Voi olla, että sinun täytyy klikata <img src="%{base_uri}/plugins/discourse-narrative-bot/images/font-awesome-ellipsis.png" width="16" height="16">-kuvaketta, jotta näet sen ja muita toimintoja.
>>>>>>> df163cbf
      emoji:
        instructions: |-
          Tapaan käyttää pieniä kuvia :blue_car::dash: viesteissäni; ne ovat [emojeja](https://fi.wikipedia.org/wiki/Emoji). **Laitapa joku emoji** vastausviestiisi. On useita tapoja:

          - Näppäile `:) ;) :D :P :O`

          - Laita kaksoispiste <kbd>:</kbd> ja sen perään emojin nimi `:tada:`

<<<<<<< HEAD
          - Paina editorin tai mobiililaitteesi näppäimistön emoji-kuvaketta <img src="%{base_uri}/images/font-awesome-smile.png" width="16" height="16">.
=======
          - Paina editorin tai mobiililaitteesi näppäimistön emoji-kuvaketta <img src="%{base_uri}/plugins/discourse-narrative-bot/images/font-awesome-smile.png" width="16" height="16">
>>>>>>> df163cbf
        reply: |-
          :sparkles: _Emojinomaista!_ :sparkles:
        not_found: |-
          Oho, et tainnut laittaa emojia viestiisi. Nyyh! :sob:

          Saat emojivalitsimen esiin näppäilemällä kaksoispisteen <kbd>:</kbd>. Ala kirjoittaa sen perään englanniksi millaisen emojin haluat - esimerkiksi lintu on `:bird:`

<<<<<<< HEAD
          Voit myös painaa editorin emojikuvaketta <img src="%{base_uri}/images/font-awesome-smile.png" width="16" height="16">.
=======
          Voit myös painaa editorin emojikuvaketta  <img src="%{base_uri}/plugins/discourse-narrative-bot/images/font-awesome-smile.png" width="16" height="16">.
>>>>>>> df163cbf

          (Mobiililaitteella voit lisätä emojin suoraan näppäimistöltäsikin.)
      mention:
        instructions: |-
          Voit haluta huomiota joltakulta, vaikket edes olisi vastaamassa hänelle suoraan. Mainitse hänet näppäilemällä `@` ja sen perään käyttäjänimi kokonaisuudessaan.

          Mainitsepa minut **`@%{discobot_username}`** seuraavassa vastauksessasi.
        reply: |-
          _Kutsuiko joku minua!?_ :raised_hand: Sinäkö se olit? :wave:  Tässäpä minä! Kiitos kun mainitsit minut.  :ok_hand:
        not_found: |-
          En näe nimeäni. :frowning: Yrittäisitkö nimeni `@%{discobot_username}` mainitsemista vielä kerran?

          (Huomaa, että nimessäni on kansainvälisessä hengessä _disco_, ihan kuin siinä 1970-luvun tanssityylissä. [Rakastan yöelämää!](https://www.youtube.com/watch?v=B_wGI3_sGf8) :dancer:)
      flag:
        instructions: |-
          Pidämme ystävällishenkisistä keskusteluista, ja tarvitsemme apuasi, jotta [pysytään asialinjalla](%{guidelines_url}). Kun näet ongelman, kerro siitä kirjoittajalle tai [avuliaalle henkilökunnalle](%{about_url}) liputtamalla.

          >  :imp: Kirjoitin tähän jotain tuhmaa.

<<<<<<< HEAD
          Tiedät mitä tehdä. **Liputa tämä viesti** <img src="%{base_uri}/images/font-awesome-flag.png" width="16" height="16"> sopimattomaksi!
        reply: |-
          [Henkilökuntamme](/groups/staff) saa ei-julkisen ilmoituksen lipusta. Jos riittävän moni yhteisön jäsen liputtaa viestin, sekin riittää viestin automaattiseen piilottamiseen varotoimena. (Koska en oikeasti kirjoittanut mitään tuhmaa :angel:, menin ja poistin liputuksesi.)
        not_found: |-
          Oi voi, tuhmaa viestiäni ei ole vielä liputettu. :worried: Voitko liputtaa sen sopimattomaksi **lippupainikkeen** avulla <img src="%{base_uri}/images/font-awesome-flag.png" width="16" height="16">? Don’t forget to use the show more button <img src="%{base_uri}/images/font-awesome-ellipsis.png" width="16" height="16"> to reveal more actions for each post.
      search:
        instructions: |-
          _psst_ … Tein pienen jekun tähän ketjuun. Jos olet valmis ottamaan haasteen vastaan, oikealla ylhäällä &#8599; on **hakukuvake** <img src="%{base_uri}/images/font-awesome-search.png" width="16" height="16">, jolla voit yrittää löytää sen.
=======
          Tiedät mitä tehdä. **Liputa tämä viesti** <img src="%{base_uri}/plugins/discourse-narrative-bot/images/font-awesome-flag.png" width="16" height="16"> sopimattomaksi!
        reply: |-
          [Henkilökuntamme](/groups/staff) saa ei-julkisen ilmoituksen lipusta. Jos riittävän moni yhteisön jäsen liputtaa viestin, sekin riittää viestin automaattiseen piilottamiseen varotoimena. (Koska en oikeasti kirjoittanut mitään tuhmaa :angel:, menin ja poistin liputuksesi.)
        not_found: |-
          Oh no, my nasty post hasn’t been flagged yet. :worried: Can you flag it as inappropriate using the **flag** <img src="%{base_uri}/plugins/discourse-narrative-bot/images/font-awesome-flag.png" width="16" height="16">? Don’t forget to use the show more button <img src="%{base_uri}/plugins/discourse-narrative-bot/images/font-awesome-ellipsis.png" width="16" height="16"> to reveal more actions for each post.
      search:
        instructions: |-
          _psst_ … I’ve hidden a surprise in this topic. If you’re up for the challenge, **select the search icon** <img src="%{base_uri}/plugins/discourse-narrative-bot/images/font-awesome-search.png" width="16" height="16"> at the top right &#8599; to search for it.
>>>>>>> df163cbf

          Try searching for the term "capy&#8203;bara" in this topic
        hidden_message: |-
          Miten sinulta jäi tämä kapybara huomaamatta? :wink:

<<<<<<< HEAD
          <img src="%{base_uri}/images/capybara-eating.gif"/>
=======
          <img src="%{base_uri}/plugins/discourse-narrative-bot/images/capybara-eating.gif"/>
>>>>>>> df163cbf

          Huomasitko, että palasit takaisin alkuun? Ruoki söpöä nälkäistä kapybaraa **vastaamalla `:herb:` -emojilla** niin sinut palautetaan automaattisesti takaisin loppuun.
        reply: |-
          Jes, löysit sen :tada:

          - Tarkempia hakuja voit tehdä [suurella hakusivulla](%{search_url}).

          - Hyppää mihin kohtaan haluat pitkää keskustelua oikealla olevalla aikajanan avulla (sijaitsee mobiilissa alhaalla).

          - Jos sinulla on fyysinen :keyboard:, tarkastele käteviä näppäinoikoteitä painamalla <kbd>?</kbd>.
        not_found: |-
<<<<<<< HEAD
          Hm… sinulla vaikuttaa olevan vaikeuksia. Pahoitteluni. Haitko <img src="%{base_uri}/images/font-awesome-search.png" width="16" height="16"> hakusanalla **kapy&#8203;bara**?
=======
          Hm… sinulla vaikuttaa olevan vaikeuksia. Pahoitteluni. Haitko <img src="%{base_uri}/plugins/discourse-narrative-bot/images/font-awesome-search.png" width="16" height="16"> hakusanalla **kapy&#8203;bara**?
>>>>>>> df163cbf
      end:
        message: |-
          Kiitos kun jaksoit loppuun asti @%{username}! Tein tämän sinulle, minusta olet ansainnut sen:

          %{certificate}

          Siinä kaikki tältä erää! Tsekkaa [**tuoreimmat ketjut**](/latest) tai tutki [**keskustelualueita**](/categories). :sunglasses:

          (Jos haluat vielä jutella kanssani ja oppia lisää, lähetä minulle `@%{discobot_username}` yksityisviesti tai mainitse minut koska vain!)
      certificate:
        alt: 'Diplomi'
    advanced_user_narrative:
      reset_trigger: 'jatkokurssi'
      cert_title: "Tunnustuksena palstan käytön jatkokurssin menestyksekkäästä suorittamisesta"
      title: ':arrow_up: Jatkokurssi'
      start_message: |-
        _Edistynyt_ käyttäjä kun olet, oletko @%{username} jo käynyt [käyttäasetussivulla](/my/preferences)? Siellä voit mukauttaa sivustoa makusi mukaan monilla tavoin, esimerkiksi valita tumman ja vaalean teeman väliltä.

        Vaan eipä harhauduta asiasta vaan aloitetaan!
      edit:
        bot_created_post_raw: "@%{discobot_username} on ylivoimaisesti mahtavin botti, jonka tiedän. :wink:"
        instructions: |-
          Kaikki tekevät virheitä. Vaan älä huoli, voit muokata viestejäsi ja korjata erheesi!

          Aloita **muokkaamalla** viestiä, jonka juuri tein sinun nimissäsi.
        not_found: |-
          Näyttää, ettet vielä muokannut [viestiä](%{url}), jonka tein puolestasi. Yrittäisitkö uudelleen?

<<<<<<< HEAD
          Palaa viestieditoriin klikkaamalla <img src="%{base_uri}/images/font-awesome-pencil.png" width="16" height="16">-kuvaketta.
=======
          Palaa viestieditoriin klikkaamalla <img src="%{base_uri}/plugins/discourse-narrative-bot/images/font-awesome-pencil.png" width="16" height="16">-kuvaketta.
>>>>>>> df163cbf
        reply: |-
          Hyvin tehty!

          Huomaa, että 5 minuutin jälkeen tehdyt muokkaukset näkyvät kaikille muokkaushistoriassa, joka ilmestyy viestin oikeaan yläkulmaan pienenä kynäsymbolina, jossa näkyy muokkausten määrä.
      delete:
        instructions: |-
          Jos haluat perua viestisi, voit poistaa sen.

<<<<<<< HEAD
          Anna mennä ja **poista** yltä mikä tahansa viestisi <img src="%{base_uri}/images/font-awesome-trash.png" width="16" height="16"> poista-toiminnon avulla. Älä kuitenkaan erehdy poistamaan ketjun ensimmäistä viestiä!
        not_found: |-
          Minusta viestejä ei vielä poistettu? Muista, että <img src="%{base_uri}/images/font-awesome-ellipsis.png" width="16" height="16"> näytä lisää -kuvake paljastaa <img src="%{base_uri}/images/font-awesome-trash.png" width="16" height="16"> poista-kuvakkeen.
=======
          Anna mennä ja **poista** yltä mikä tahansa viestisi <img src="%{base_uri}/plugins/discourse-narrative-bot/images/font-awesome-trash.png" width="16" height="16"> poista-toiminnon avulla. Älä kuitenkaan erehdy poistamaan ketjun ensimmäistä viestiä!
        not_found: |-
          Minusta viestejä ei vielä poistettu? Muista, että <img src="%{base_uri}/plugins/discourse-narrative-bot/images/font-awesome-ellipsis.png" width="16" height="16"> näytä lisää -kuvake paljastaa <img src="%{base_uri}/images/font-awesome-trash.png" width="16" height="16"> poista-kuvakkeen.
>>>>>>> df163cbf
        reply: |-
          Vau! :boom:

          Keskusteluiden jatkuvuuden vuoksi viesti ei poistu kokonaan välittömästi, vaan se poistuu vasta jonkin ajan kuluttua.
      recover:
        deleted_post_raw: 'Miksi @%{discobot_username} poisti viestini? :anguished:'
        instructions: |-
          Voi ei! Taisin vahingossa poistaa viestin, jonka tein sinun nimissäsi.

<<<<<<< HEAD
          Tekisitkö palveluksen ja <img src="%{base_uri}/images/font-awesome-rotate-left.png" width="16" height="16"> **palauttaisit** sen?
        not_found: |-
          Onko ongelmia? Muista, että <img src="%{base_uri}/images/font-awesome-ellipsis.png" width="16" height="16"> näytä lisää -kuvake paljastaa <img src="%{base_uri}/images/font-awesome-rotate-left.png" width="16" height="16"> palauta-kuvakkeen.
=======
          Tekisitkö palveluksen ja <img src="%{base_uri}/plugins/discourse-narrative-bot/images/font-awesome-rotate-left.png" width="16" height="16"> **palauttaisit** sen?
        not_found: |-
          Onko ongelmia? Muista, että <img src="%{base_uri}/plugins/discourse-narrative-bot/images/font-awesome-ellipsis.png" width="16" height="16"> näytä lisää -kuvake paljastaa <img src="%{base_uri}/plugins/discourse-narrative-bot/images/font-awesome-rotate-left.png" width="16" height="16"> palauta-kuvakkeen.
>>>>>>> df163cbf
        reply: |-
          Huh, sydäntä kylmäsi! Kiitos, kun korjasit mokani. :wink:

          Huomioi, että viestin voi palauttaa vain 24 tunnin sisällä sen poistamisesta.
      category_hashtag:
        instructions: |-
          Tiesitkö, että viesteissä voi viitata alueisiin ja tunnisteisiin? Esimerkiksi, oletko käynyt %{category}-alueella?

          Näppäile lauseen keskellä `#` ja valitse mieleinen alue tai tunniste.
        not_found: |-
          Höh, en näe viittauksia alueisiin. Huomioi, ettei `#` saa olla rivinsä ensimmäinen merkki. Kopioisitko tämän seuraavaan vastaukseesi?

          ```text
          I can create a category link via #
          ```
        reply: |-
          Erinomaista! Muista, että tämä toimii alueiden lisäksi myös tunnisteille, jos ne ovat käytössä täällä.
      change_topic_notification_level:
        instructions: |-
          Sinulla on jokaiselle ketjulle ilmoitustaso. Aluksi se on 'tavallinen', jolloin saat tavalliseen tapaan ilmoituksen vain, jos joku puhuu nimenomaan sinulle.

          Oletuksena yksityisviestiketjujen ilmoitustaso on kaikkein korkein eli 'tarkkaillaan', jolloin saat ilmoituksen joka ikisestä viestistä. Voit kuitenkin valita _mille tahansa_ ketjulle ilmoitustason 'tarkkaillaan', 'seurataan' tai 'vaimennettu'.

          Kokeillaanpa vaihtaa tämän ketjun ilmoitustasoa. Ketjun alla on painike, joka näyttää sinun tarkkailevan tätä ketjua. Vaihdapa ilmoitustasoksi **seurataan**.
        not_found: |-
          Näytät yhä tarkkailevan :eyes: tätä ketjua! Jollet meinaa löytää sitä, ilmoitustasopainike sijaitsee ketjun alla.
        reply: |-
          Mahtavaa! Toivottavasti et kuitenkaan vaimentanut tätä ketjua, vaikka saatan välillä olla vähän liiankin puhelias. :grin:.

          Huomioi, että kun vastaat ketjuun tai luet sitä kauemmin kuin muutaman minuutin ajan, se saa automaattisesti ilmoitustasokseen 'seurataan'. Tätä voi säätää [käyttäjäasetuksissa](/my/preferences).
      poll:
        instructions: |-
<<<<<<< HEAD
          Tiesitkö, että viesteihin voi lisätä äänestyksiä? **Luo äänestys** valitsemalla viestieditorin <img src="%{base_uri}/images/font-awesome-gear.png" width="16" height="16"> hammasrataskuvake.
        not_found: |-
          Ups! Vastauksessasi ei ollut äänestystä.

          Käytä editorin <img src="%{base_uri}/images/font-awesome-gear.png" width="16" height="16"> hammasrataskuvaketta tai kopioi tämä äänestys ja liitä se seuraavaan vastaukseesi:
=======
          Tiesitkö, että viesteihin voi lisätä äänestyksiä? **Luo äänestys** valitsemalla viestieditorin <img src="%{base_uri}/plugins/discourse-narrative-bot/images/font-awesome-gear.png" width="16" height="16"> hammasrataskuvake.
        not_found: |-
          Ups! Vastauksessasi ei ollut äänestystä.

          Käytä editorin <img src="%{base_uri}/plugins/discourse-narrative-bot/images/font-awesome-gear.png" width="16" height="16"> hammasrataskuvaketta tai kopioi tämä äänestys ja liitä se seuraavaan vastaukseesi:
>>>>>>> df163cbf

          ```text
          [poll]
          * :cat:
          * :dog:
          [/poll]
          ```
        reply: |-
          Hauska äänestys! Miten onnistuin opetuksessa?

          [poll]
          * :+1:
          * :-1:
          [/poll]
      details:
        instructions: |-
          Joskus voit haluta **piilottaa yksityiskohtia** vastauksissasi:

          - Kirjoitat elokuvasta tai TV-ohjelmasta jotakin, minkä voi kokea juonipaljastukseksi.

          - Viestissäsi on suuria määriä yksityiskohtaista tietoa, joka ei ole kaikille olennaista ja joka voisi uuvuttaa tai häiritä lukijaa.

<<<<<<< HEAD
          [details=Select this to see how it works!]
          1. Valitse editorin <img src="%{base_uri}/images/font-awesome-gear.png" width="16" height="16"> hammasrataskuvake.
=======
          [details=Napauta niin näet kuinka se toimii!]
          1. Valitse editorin <img src="%{base_uri}/plugins/discourse-narrative-bot/images/font-awesome-gear.png" width="16" height="16"> hammasrataskuvake.
>>>>>>> df163cbf
          2. Valitse "Piilota yksityiskohdat".
          3. Muokkaa Yhteenveto-tekstiä, jonka taakse tiedot piilotetaan, ja lisää sisältö.
          [/details]

<<<<<<< HEAD
          Piilottaisitko yksityiskohtia editorin <img src="%{base_uri}/images/font-awesome-gear.png" width="16" height="16"> hammasrataskuvakkeen avulla seuraavasta vastauksestasi?
=======
          Piilottaisitko yksityiskohtia editorin <img src="%{base_uri}/plugins/discourse-narrative-bot/images/font-awesome-gear.png" width="16" height="16"> hammasrataskuvakkeen avulla seuraavasta vastauksestasi?
>>>>>>> df163cbf
        not_found: |-
          Onko ongelmia yksityiskohtatoiminnon kanssa? Kokeilepa laittaa tämä seuraavaan vastaukseesi:

          ```text
          [details=Paina niin saat tarkempaa tietoa]
          Yksityiskohtaista tietoa
          [/details]
          ```
        reply: |-
          Hyvin tehty - panostustasi _yksityiskohtiin_ on pakko arvostaa!
      end:
        message: |-
          Selvitit tämän kuin _edistynyt käyttäjä_ konsanaan! :bow:

          %{certificate}

          Siinä oli kaikki, mitä minulla on tarjota.

          Kuulemiin! Jos haluat vielä jutella kanssani, lähetä viesti milloin vain! :sunglasses:
      certificate:
        alt: 'Diplomi jatkokurssista'<|MERGE_RESOLUTION|>--- conflicted
+++ resolved
@@ -162,11 +162,7 @@
           - https://en.wikipedia.org/wiki/Death_by_coconut
           - https://en.wikipedia.org/wiki/Calculator_spelling
         reply: |-
-<<<<<<< HEAD
-          Siistiä! Suurin osa <img src="%{base_uri}/images/font-awesome-link.png" width="16" height="16"> linkeistä käyttäytyy samoin. Muista, että sen tulee olla yksin omalla rivillään; mitään ei saa olla rivillä ennen sitä tai sen jälkeen.
-=======
           Siistiä! Suurin osa <img src="%{base_uri}/plugins/discourse-narrative-bot/images/font-awesome-link.png" width="16" height="16"> linkeistä käyttäytyy samoin. Muista, että sen tulee olla _yksin omalla rivillään_; mitään ei saa olla rivillä ennen sitä tai sen jälkeen.
->>>>>>> df163cbf
         not_found: |-
           Voi ei, en löytänyt linkkiä vastauksestasi! :cry:
 
@@ -177,11 +173,7 @@
         instructions: |-
           Tämä on kuva yksisarvisesta:
 
-<<<<<<< HEAD
-          <img src="%{base_uri}/images/unicorn.jpg" width="520" height="381">
-=======
           <img src="%{base_uri}/plugins/discourse-narrative-bot/images/unicorn.png" width="520" height="520">
->>>>>>> df163cbf
 
           Jos pidät siitä (kukapa ei pitäisi!), kerro siitä minulle painamalla tykkää-nappia :heart: tämän viestin alla.
 
@@ -230,19 +222,11 @@
           <kbd>**Lainaa**</kbd>-painike ilmestyy, kun maalaat viestini tekstiä. **Vastaa**-painike käy yhtä hyvin, jos sinulla on tekstiä maalattuna. Kokeilisitko uudelleen?
       bookmark:
         instructions: |-
-<<<<<<< HEAD
-          Jos haluat oppia lisää, valitse <img src="%{base_uri}/images/font-awesome-ellipsis.png" width="16" height="16"> tämän alta ja <img src="%{base_uri}/images/font-awesome-bookmark.png" width="16" height="16"> **lisää tämä yksityisviestiketju kirjanmerkkeihisi**.  Jos teet niin, sinua voi odottaa :gift: tulevaisuudessa!
+          Jos haluat oppia lisää, valitse <iimg src="%{base_uri}/plugins/discourse-narrative-bot/images/font-awesome-ellipsis.png" width="16" height="16"> tämän alta ja <img src="%{base_uri}/plugins/discourse-narrative-bot/images/font-awesome-bookmark.png" width="16" height="16"> **lisää tämä yksityisviestiketju kirjanmerkkeihisi**.  Jos teet niin, sinua voi odottaa :gift: tulevaisuudessa!
         reply: |-
           Erinomaista! Löydät yksityiskeskustelumme nyt helposti koska vain [profiilisi kirjanmerkkivälilehdeltä](%{profile_page_url}/activity/bookmarks). Klikkaat vain profiilikuvaasi oikeassa yläkulmasssa &#8599;
         not_found: |-
-          Tuota noin, et ole mielestäni kirjanmerkinnyt tämän ketjun viestejä. Löysithän kirjanmerkkikuvakkeen kunkin viestin alta? Voi olla, että sinun täytyy klikata <img src="%{base_uri}/images/font-awesome-ellipsis.png" width="16" height="16">-kuvaketta, jotta näet sen ja muita toimintoja.
-=======
-          Jos haluat oppia lisää, valitse <iimg src="%{base_uri}/plugins/discourse-narrative-bot/images/font-awesome-ellipsis.png" width="16" height="16"> tämän alta ja <img src="%{base_uri}/plugins/discourse-narrative-bot/images/font-awesome-bookmark.png" width="16" height="16"> **lisää tämä yksityisviestiketju kirjanmerkkeihisi**.  Jos teet niin, sinua voi odottaa :gift: tulevaisuudessa!
-        reply: |-
-          Erinomaista! Löydät yksityiskeskustelumme nyt helposti koska vain [profiilisi kirjanmerkkivälilehdeltä](%{profile_page_url}/activity/bookmarks). Klikkaat vain profiilikuvaasi oikeassa yläkulmasssa &#8599;
-        not_found: |-
           Tuota noin, et ole mielestäni kirjanmerkinnyt tämän ketjun viestejä. Löysithän kirjanmerkkikuvakkeen kunkin viestin alta? Voi olla, että sinun täytyy klikata <img src="%{base_uri}/plugins/discourse-narrative-bot/images/font-awesome-ellipsis.png" width="16" height="16">-kuvaketta, jotta näet sen ja muita toimintoja.
->>>>>>> df163cbf
       emoji:
         instructions: |-
           Tapaan käyttää pieniä kuvia :blue_car::dash: viesteissäni; ne ovat [emojeja](https://fi.wikipedia.org/wiki/Emoji). **Laitapa joku emoji** vastausviestiisi. On useita tapoja:
@@ -251,11 +235,7 @@
 
           - Laita kaksoispiste <kbd>:</kbd> ja sen perään emojin nimi `:tada:`
 
-<<<<<<< HEAD
-          - Paina editorin tai mobiililaitteesi näppäimistön emoji-kuvaketta <img src="%{base_uri}/images/font-awesome-smile.png" width="16" height="16">.
-=======
           - Paina editorin tai mobiililaitteesi näppäimistön emoji-kuvaketta <img src="%{base_uri}/plugins/discourse-narrative-bot/images/font-awesome-smile.png" width="16" height="16">
->>>>>>> df163cbf
         reply: |-
           :sparkles: _Emojinomaista!_ :sparkles:
         not_found: |-
@@ -263,11 +243,7 @@
 
           Saat emojivalitsimen esiin näppäilemällä kaksoispisteen <kbd>:</kbd>. Ala kirjoittaa sen perään englanniksi millaisen emojin haluat - esimerkiksi lintu on `:bird:`
 
-<<<<<<< HEAD
-          Voit myös painaa editorin emojikuvaketta <img src="%{base_uri}/images/font-awesome-smile.png" width="16" height="16">.
-=======
           Voit myös painaa editorin emojikuvaketta  <img src="%{base_uri}/plugins/discourse-narrative-bot/images/font-awesome-smile.png" width="16" height="16">.
->>>>>>> df163cbf
 
           (Mobiililaitteella voit lisätä emojin suoraan näppäimistöltäsikin.)
       mention:
@@ -287,16 +263,6 @@
 
           >  :imp: Kirjoitin tähän jotain tuhmaa.
 
-<<<<<<< HEAD
-          Tiedät mitä tehdä. **Liputa tämä viesti** <img src="%{base_uri}/images/font-awesome-flag.png" width="16" height="16"> sopimattomaksi!
-        reply: |-
-          [Henkilökuntamme](/groups/staff) saa ei-julkisen ilmoituksen lipusta. Jos riittävän moni yhteisön jäsen liputtaa viestin, sekin riittää viestin automaattiseen piilottamiseen varotoimena. (Koska en oikeasti kirjoittanut mitään tuhmaa :angel:, menin ja poistin liputuksesi.)
-        not_found: |-
-          Oi voi, tuhmaa viestiäni ei ole vielä liputettu. :worried: Voitko liputtaa sen sopimattomaksi **lippupainikkeen** avulla <img src="%{base_uri}/images/font-awesome-flag.png" width="16" height="16">? Don’t forget to use the show more button <img src="%{base_uri}/images/font-awesome-ellipsis.png" width="16" height="16"> to reveal more actions for each post.
-      search:
-        instructions: |-
-          _psst_ … Tein pienen jekun tähän ketjuun. Jos olet valmis ottamaan haasteen vastaan, oikealla ylhäällä &#8599; on **hakukuvake** <img src="%{base_uri}/images/font-awesome-search.png" width="16" height="16">, jolla voit yrittää löytää sen.
-=======
           Tiedät mitä tehdä. **Liputa tämä viesti** <img src="%{base_uri}/plugins/discourse-narrative-bot/images/font-awesome-flag.png" width="16" height="16"> sopimattomaksi!
         reply: |-
           [Henkilökuntamme](/groups/staff) saa ei-julkisen ilmoituksen lipusta. Jos riittävän moni yhteisön jäsen liputtaa viestin, sekin riittää viestin automaattiseen piilottamiseen varotoimena. (Koska en oikeasti kirjoittanut mitään tuhmaa :angel:, menin ja poistin liputuksesi.)
@@ -305,17 +271,12 @@
       search:
         instructions: |-
           _psst_ … I’ve hidden a surprise in this topic. If you’re up for the challenge, **select the search icon** <img src="%{base_uri}/plugins/discourse-narrative-bot/images/font-awesome-search.png" width="16" height="16"> at the top right &#8599; to search for it.
->>>>>>> df163cbf
 
           Try searching for the term "capy&#8203;bara" in this topic
         hidden_message: |-
           Miten sinulta jäi tämä kapybara huomaamatta? :wink:
 
-<<<<<<< HEAD
-          <img src="%{base_uri}/images/capybara-eating.gif"/>
-=======
           <img src="%{base_uri}/plugins/discourse-narrative-bot/images/capybara-eating.gif"/>
->>>>>>> df163cbf
 
           Huomasitko, että palasit takaisin alkuun? Ruoki söpöä nälkäistä kapybaraa **vastaamalla `:herb:` -emojilla** niin sinut palautetaan automaattisesti takaisin loppuun.
         reply: |-
@@ -327,11 +288,7 @@
 
           - Jos sinulla on fyysinen :keyboard:, tarkastele käteviä näppäinoikoteitä painamalla <kbd>?</kbd>.
         not_found: |-
-<<<<<<< HEAD
-          Hm… sinulla vaikuttaa olevan vaikeuksia. Pahoitteluni. Haitko <img src="%{base_uri}/images/font-awesome-search.png" width="16" height="16"> hakusanalla **kapy&#8203;bara**?
-=======
           Hm… sinulla vaikuttaa olevan vaikeuksia. Pahoitteluni. Haitko <img src="%{base_uri}/plugins/discourse-narrative-bot/images/font-awesome-search.png" width="16" height="16"> hakusanalla **kapy&#8203;bara**?
->>>>>>> df163cbf
       end:
         message: |-
           Kiitos kun jaksoit loppuun asti @%{username}! Tein tämän sinulle, minusta olet ansainnut sen:
@@ -360,11 +317,7 @@
         not_found: |-
           Näyttää, ettet vielä muokannut [viestiä](%{url}), jonka tein puolestasi. Yrittäisitkö uudelleen?
 
-<<<<<<< HEAD
-          Palaa viestieditoriin klikkaamalla <img src="%{base_uri}/images/font-awesome-pencil.png" width="16" height="16">-kuvaketta.
-=======
           Palaa viestieditoriin klikkaamalla <img src="%{base_uri}/plugins/discourse-narrative-bot/images/font-awesome-pencil.png" width="16" height="16">-kuvaketta.
->>>>>>> df163cbf
         reply: |-
           Hyvin tehty!
 
@@ -373,15 +326,9 @@
         instructions: |-
           Jos haluat perua viestisi, voit poistaa sen.
 
-<<<<<<< HEAD
-          Anna mennä ja **poista** yltä mikä tahansa viestisi <img src="%{base_uri}/images/font-awesome-trash.png" width="16" height="16"> poista-toiminnon avulla. Älä kuitenkaan erehdy poistamaan ketjun ensimmäistä viestiä!
-        not_found: |-
-          Minusta viestejä ei vielä poistettu? Muista, että <img src="%{base_uri}/images/font-awesome-ellipsis.png" width="16" height="16"> näytä lisää -kuvake paljastaa <img src="%{base_uri}/images/font-awesome-trash.png" width="16" height="16"> poista-kuvakkeen.
-=======
           Anna mennä ja **poista** yltä mikä tahansa viestisi <img src="%{base_uri}/plugins/discourse-narrative-bot/images/font-awesome-trash.png" width="16" height="16"> poista-toiminnon avulla. Älä kuitenkaan erehdy poistamaan ketjun ensimmäistä viestiä!
         not_found: |-
           Minusta viestejä ei vielä poistettu? Muista, että <img src="%{base_uri}/plugins/discourse-narrative-bot/images/font-awesome-ellipsis.png" width="16" height="16"> näytä lisää -kuvake paljastaa <img src="%{base_uri}/images/font-awesome-trash.png" width="16" height="16"> poista-kuvakkeen.
->>>>>>> df163cbf
         reply: |-
           Vau! :boom:
 
@@ -391,15 +338,9 @@
         instructions: |-
           Voi ei! Taisin vahingossa poistaa viestin, jonka tein sinun nimissäsi.
 
-<<<<<<< HEAD
-          Tekisitkö palveluksen ja <img src="%{base_uri}/images/font-awesome-rotate-left.png" width="16" height="16"> **palauttaisit** sen?
-        not_found: |-
-          Onko ongelmia? Muista, että <img src="%{base_uri}/images/font-awesome-ellipsis.png" width="16" height="16"> näytä lisää -kuvake paljastaa <img src="%{base_uri}/images/font-awesome-rotate-left.png" width="16" height="16"> palauta-kuvakkeen.
-=======
           Tekisitkö palveluksen ja <img src="%{base_uri}/plugins/discourse-narrative-bot/images/font-awesome-rotate-left.png" width="16" height="16"> **palauttaisit** sen?
         not_found: |-
           Onko ongelmia? Muista, että <img src="%{base_uri}/plugins/discourse-narrative-bot/images/font-awesome-ellipsis.png" width="16" height="16"> näytä lisää -kuvake paljastaa <img src="%{base_uri}/plugins/discourse-narrative-bot/images/font-awesome-rotate-left.png" width="16" height="16"> palauta-kuvakkeen.
->>>>>>> df163cbf
         reply: |-
           Huh, sydäntä kylmäsi! Kiitos, kun korjasit mokani. :wink:
 
@@ -432,19 +373,11 @@
           Huomioi, että kun vastaat ketjuun tai luet sitä kauemmin kuin muutaman minuutin ajan, se saa automaattisesti ilmoitustasokseen 'seurataan'. Tätä voi säätää [käyttäjäasetuksissa](/my/preferences).
       poll:
         instructions: |-
-<<<<<<< HEAD
-          Tiesitkö, että viesteihin voi lisätä äänestyksiä? **Luo äänestys** valitsemalla viestieditorin <img src="%{base_uri}/images/font-awesome-gear.png" width="16" height="16"> hammasrataskuvake.
+          Tiesitkö, että viesteihin voi lisätä äänestyksiä? **Luo äänestys** valitsemalla viestieditorin <img src="%{base_uri}/plugins/discourse-narrative-bot/images/font-awesome-gear.png" width="16" height="16"> hammasrataskuvake.
         not_found: |-
           Ups! Vastauksessasi ei ollut äänestystä.
 
-          Käytä editorin <img src="%{base_uri}/images/font-awesome-gear.png" width="16" height="16"> hammasrataskuvaketta tai kopioi tämä äänestys ja liitä se seuraavaan vastaukseesi:
-=======
-          Tiesitkö, että viesteihin voi lisätä äänestyksiä? **Luo äänestys** valitsemalla viestieditorin <img src="%{base_uri}/plugins/discourse-narrative-bot/images/font-awesome-gear.png" width="16" height="16"> hammasrataskuvake.
-        not_found: |-
-          Ups! Vastauksessasi ei ollut äänestystä.
-
           Käytä editorin <img src="%{base_uri}/plugins/discourse-narrative-bot/images/font-awesome-gear.png" width="16" height="16"> hammasrataskuvaketta tai kopioi tämä äänestys ja liitä se seuraavaan vastaukseesi:
->>>>>>> df163cbf
 
           ```text
           [poll]
@@ -467,22 +400,13 @@
 
           - Viestissäsi on suuria määriä yksityiskohtaista tietoa, joka ei ole kaikille olennaista ja joka voisi uuvuttaa tai häiritä lukijaa.
 
-<<<<<<< HEAD
-          [details=Select this to see how it works!]
-          1. Valitse editorin <img src="%{base_uri}/images/font-awesome-gear.png" width="16" height="16"> hammasrataskuvake.
-=======
           [details=Napauta niin näet kuinka se toimii!]
           1. Valitse editorin <img src="%{base_uri}/plugins/discourse-narrative-bot/images/font-awesome-gear.png" width="16" height="16"> hammasrataskuvake.
->>>>>>> df163cbf
           2. Valitse "Piilota yksityiskohdat".
           3. Muokkaa Yhteenveto-tekstiä, jonka taakse tiedot piilotetaan, ja lisää sisältö.
           [/details]
 
-<<<<<<< HEAD
-          Piilottaisitko yksityiskohtia editorin <img src="%{base_uri}/images/font-awesome-gear.png" width="16" height="16"> hammasrataskuvakkeen avulla seuraavasta vastauksestasi?
-=======
           Piilottaisitko yksityiskohtia editorin <img src="%{base_uri}/plugins/discourse-narrative-bot/images/font-awesome-gear.png" width="16" height="16"> hammasrataskuvakkeen avulla seuraavasta vastauksestasi?
->>>>>>> df163cbf
         not_found: |-
           Onko ongelmia yksityiskohtatoiminnon kanssa? Kokeilepa laittaa tämä seuraavaan vastaukseesi:
 
