# frozen_string_literal: true

# name: discourse-narrative-bot
# about: Introduces staff to Discourse
# version: 1.0
# authors: Nick Sahler, Alan Tan
# url: https://github.com/discourse/discourse/tree/master/plugins/discourse-narrative-bot

enabled_site_setting :discourse_narrative_bot_enabled
hide_plugin if self.respond_to?(:hide_plugin)

if Rails.env == "development"
  # workaround, teach reloader to reload jobs
  # if we do not do this then
  #
  # 1. on reload rails goes and undefines Jobs::Base
  # 2. as a side effect this undefines Jobs::BotInput
  # 3. we have a post_edited hook that queues a job for bot input
  # 4. if you are not running sidekiq in dev every time you save a post it will trigger it
  # 5. but the constant can not be autoloaded
  Rails.configuration.autoload_paths << File.expand_path('../autoload', __FILE__)
end

require_relative 'lib/discourse_narrative_bot/welcome_post_type_site_setting.rb'

after_initialize do
  SeedFu.fixture_paths << Rails.root.join("plugins", "discourse-narrative-bot", "db", "fixtures").to_s

  Mime::Type.register "image/svg+xml", :svg

  [
    '../autoload/jobs/bot_input.rb',
    '../autoload/jobs/narrative_timeout.rb',
    '../autoload/jobs/narrative_init.rb',
    '../autoload/jobs/send_default_welcome_message.rb',
    '../autoload/jobs/send_advanced_tutorial_message.rb',
    '../autoload/jobs/onceoff/grant_badges.rb',
    '../autoload/jobs/onceoff/remap_old_bot_images.rb',
    '../lib/discourse_narrative_bot/actions.rb',
    '../lib/discourse_narrative_bot/base.rb',
    '../lib/discourse_narrative_bot/new_user_narrative.rb',
    '../lib/discourse_narrative_bot/advanced_user_narrative.rb',
    '../lib/discourse_narrative_bot/track_selector.rb',
    '../lib/discourse_narrative_bot/certificate_generator.rb',
    '../lib/discourse_narrative_bot/dice.rb',
    '../lib/discourse_narrative_bot/quote_generator.rb',
    '../lib/discourse_narrative_bot/magic_8_ball.rb',
    '../lib/discourse_narrative_bot/welcome_post_type_site_setting.rb'
  ].each { |path| load File.expand_path(path, __FILE__) }

  # Disable welcome message because that is what the bot is supposed to replace.
  SiteSetting.send_welcome_message = false if SiteSetting.send_welcome_message

  require_dependency 'plugin_store'

  module ::DiscourseNarrativeBot
    PLUGIN_NAME = "discourse-narrative-bot".freeze

    class Engine < ::Rails::Engine
      engine_name PLUGIN_NAME
      isolate_namespace DiscourseNarrativeBot
    end

    class Store
      def self.set(key, value)
        ::PluginStore.set(PLUGIN_NAME, key, value)
      end

      def self.get(key)
        ::PluginStore.get(PLUGIN_NAME, key)
      end

      def self.remove(key)
        ::PluginStore.remove(PLUGIN_NAME, key)
      end
    end

    class CertificatesController < ::ApplicationController
      layout :false
      skip_before_action :check_xhr
      requires_login

      def generate
        immutable_for(24.hours)

        %i[date user_id].each do |key|
          raise Discourse::InvalidParameters.new("#{key} must be present") unless params[key]&.present?
        end

        rate_limiter = RateLimiter.new(current_user, 'svg_certificate', 3, 1.minute)
        rate_limiter.performed! unless current_user.staff?

        user = User.find_by(id: params[:user_id])
        raise Discourse::NotFound if user.blank?
        cdn_avatar_url = fetch_avatar_url(user)

        hijack do
          generator = CertificateGenerator.new(user, params[:date], cdn_avatar_url)

          svg = params[:type] == 'advanced' ? generator.advanced_user_track : generator.new_user_track

          respond_to do |format|
            format.svg { render inline: svg }
          end
        end
      end

      private

      def fetch_avatar_url(user)
        avatar_url = UrlHelper.absolute(Discourse.base_uri + user.avatar_template.gsub('{size}', '250'))
<<<<<<< HEAD
        URI(avatar_url).open('rb', redirect: true, allow_redirections: :all).read
=======
        FileHelper.download(
          avatar_url.to_s,
          max_file_size: SiteSetting.max_image_size_kb.kilobytes,
          tmp_file_name: 'narrative-bot-avatar',
          follow_redirect: true
        )&.read
>>>>>>> baba1cc0
      rescue OpenURI::HTTPError
        # Ignore if fetching image returns a non 200 response
      end
    end
  end

  DiscourseNarrativeBot::Engine.routes.draw do
    get "/certificate" => "certificates#generate", format: :svg
  end

  Discourse::Application.routes.append do
    mount ::DiscourseNarrativeBot::Engine, at: "/discobot"
  end

  self.add_model_callback(User, :after_destroy) do
    DiscourseNarrativeBot::Store.remove(self.id)
  end

  self.on(:user_created) do |user|
    if SiteSetting.discourse_narrative_bot_welcome_post_delay == 0 && !user.staged
      user.enqueue_bot_welcome_post
    end
  end

  self.on(:user_first_logged_in) do |user|
    if SiteSetting.discourse_narrative_bot_welcome_post_delay > 0
      user.enqueue_bot_welcome_post
    end
  end

  self.on(:user_unstaged) do |user|
    user.enqueue_bot_welcome_post
  end

  self.add_to_class(:user, :enqueue_bot_welcome_post) do
    return if SiteSetting.disable_discourse_narrative_bot_welcome_post

    delay = SiteSetting.discourse_narrative_bot_welcome_post_delay

    case SiteSetting.discourse_narrative_bot_welcome_post_type
    when 'new_user_track'
      if enqueue_narrative_bot_job?
        Jobs.enqueue_in(delay, :narrative_init,
          user_id: self.id,
          klass: DiscourseNarrativeBot::NewUserNarrative.to_s
        )
      end
    when 'welcome_message'
      Jobs.enqueue_in(delay, :send_default_welcome_message, user_id: self.id)
    end
  end

  self.add_to_class(:user, :enqueue_narrative_bot_job?) do
    SiteSetting.discourse_narrative_bot_enabled &&
      self.human? &&
      !self.anonymous? &&
      !self.staged &&
      !SiteSetting.discourse_narrative_bot_ignored_usernames.split('|'.freeze).include?(self.username)
  end

  self.on(:post_created) do |post, options|
    user = post.user

    if user.enqueue_narrative_bot_job? && !options[:skip_bot]
      Jobs.enqueue(:bot_input,
        user_id: user.id,
        post_id: post.id,
        input: :reply
      )
    end
  end

  self.on(:post_edited) do |post|
    if post.user.enqueue_narrative_bot_job?
      Jobs.enqueue(:bot_input,
        user_id: post.user.id,
        post_id: post.id,
        input: :edit
      )
    end
  end

  self.on(:post_destroyed) do |post, options, user|
    if user.enqueue_narrative_bot_job? && !options[:skip_bot]
      Jobs.enqueue(:bot_input,
        user_id: user.id,
        post_id: post.id,
        topic_id: post.topic_id,
        input: :delete
      )
    end
  end

  self.on(:post_recovered) do |post, _, user|
    if user.enqueue_narrative_bot_job?
      Jobs.enqueue(:bot_input,
        user_id: user.id,
        post_id: post.id,
        input: :recover
      )
    end
  end

  self.add_model_callback(PostAction, :after_commit, on: :create) do
    if self.post && self.user.enqueue_narrative_bot_job?
      input =
        case self.post_action_type_id
        when *PostActionType.flag_types_without_custom.values
          :flag
        when PostActionType.types[:like]
          :like
        when PostActionType.types[:bookmark]
          :bookmark
        end

      if input
        Jobs.enqueue(:bot_input,
          user_id: self.user.id,
          post_id: self.post.id,
          input: input
        )
      end
    end
  end

  self.on(:topic_notification_level_changed) do |_, user_id, topic_id|
    user = User.find_by(id: user_id)

    if user && user.enqueue_narrative_bot_job?
      Jobs.enqueue(:bot_input,
        user_id: user_id,
        topic_id: topic_id,
        input: :topic_notification_level_changed
      )
    end
  end

  self.on(:user_promoted) do |args|
    promoted_from_tl1 = args[:new_trust_level] == TrustLevel[2] &&
      args[:old_trust_level] == TrustLevel[1]

    if SiteSetting.discourse_narrative_bot_enabled && promoted_from_tl1
      # The event 'user_promoted' is sometimes called from inside a transaction.
      # Use this helper to ensure the job is enqueued after commit to prevent
      # any race conditions.
      DB.after_commit do
        Jobs.enqueue(:send_advanced_tutorial_message, user_id: args[:user_id])
      end
    end
  end
end<|MERGE_RESOLUTION|>--- conflicted
+++ resolved
@@ -109,16 +109,12 @@
 
       def fetch_avatar_url(user)
         avatar_url = UrlHelper.absolute(Discourse.base_uri + user.avatar_template.gsub('{size}', '250'))
-<<<<<<< HEAD
-        URI(avatar_url).open('rb', redirect: true, allow_redirections: :all).read
-=======
         FileHelper.download(
           avatar_url.to_s,
           max_file_size: SiteSetting.max_image_size_kb.kilobytes,
           tmp_file_name: 'narrative-bot-avatar',
           follow_redirect: true
         )&.read
->>>>>>> baba1cc0
       rescue OpenURI::HTTPError
         # Ignore if fetching image returns a non 200 response
       end
