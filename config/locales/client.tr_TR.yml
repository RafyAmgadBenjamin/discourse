# encoding: utf-8
#
# Never edit this file. It will be overwritten when translations are pulled from Transifex.
#
# To work with us on translations, join this project:
# https://www.transifex.com/projects/p/discourse-org/

tr_TR:
  js:
    number:
      format:
        separator: "."
        delimiter: ","
      human:
        storage_units:
          format: "%n %u"
          units:
            byte:
              one: Bayt
              other: Bayt
            gb: GB
            kb: KB
            mb: MB
            tb: TB
      short:
        thousands: "{{number}}b"
        millions: "{{number}}M"
    dates:
      time: "h:mm a"
      time_short_day: "ggg, SS:dd"
      timeline_date: "MMM YYYY"
      long_no_year: "D MMM h:mm a"
      long_no_year_no_time: "D MMM"
      full_no_year_no_time: "MMMM Do"
      long_with_year: "D MMM, YYYY h:mm a"
      long_with_year_no_time: "D MMM, YYYY"
      full_with_year_no_time: "MMMM Do, YYYY"
      long_date_with_year: "D MMM, 'YY LT"
      long_date_without_year: "D MMM, LT"
      long_date_with_year_without_time: "D MMM, 'YY"
      long_date_without_year_with_linebreak: "D MMM <br/>LT"
      long_date_with_year_with_linebreak: "D MMM, 'YY <br/>LT"
      wrap_ago: "%{date} önce"
      tiny:
        half_a_minute: "< 1d"
        less_than_x_seconds:
          one: "< %{count}s"
          other: "< %{count}s"
        x_seconds:
          one: "%{count}s"
          other: "%{count}s"
        less_than_x_minutes:
          one: "< %{count}dk"
          other: "< %{count}dk"
        x_minutes:
          one: "%{count}d"
          other: "%{count}d"
        about_x_hours:
          one: "%{count}s"
          other: "%{count}s"
        x_days:
          one: "%{count}g"
          other: "%{count}g"
        x_months:
          one: "%{count}ay"
          other: "%{count}ay"
        about_x_years:
          one: "%{count}y"
          other: "%{count}y"
        over_x_years:
          one: "> %{count}y"
          other: "> %{count}y"
        almost_x_years:
          one: "%{count}y"
          other: "%{count}y"
        date_month: "D MMM"
        date_year: "MMM 'YY"
      medium:
        x_minutes:
          one: "%{count} dakika"
          other: "%{count} dakika"
        x_hours:
          one: "%{count} saat"
          other: "%{count} saat"
        x_days:
          one: "%{count} gün"
          other: "%{count} gün"
        date_year: "D MMM, 'YY"
      medium_with_ago:
        x_minutes:
          one: "%{count} dakika önce"
          other: "%{count} dakika önce"
        x_hours:
          one: "%{count} saat önce"
          other: "%{count} saat önce"
        x_days:
          one: "%{count} gün önce"
          other: "%{count} gün önce"
        x_months:
          one: "%{count} ay önce"
          other: "%{count} ay önce"
        x_years:
          one: "%{count} yıl önce"
          other: "%{count} yıl önce"
      later:
        x_days:
          one: "%{count} gün sonra"
          other: "%{count} gün sonra"
        x_months:
          one: "%{count} ay sonra"
          other: "%{count} ay sonra"
        x_years:
          one: "%{count} yıl sonra"
          other: "%{count} yıl sonra"
      previous_month: "Önceki Ay"
      next_month: "Sonraki Ay"
      placeholder: tarih
    share:
      topic_html: 'Konu: <span class="topic-title">%{topicTitle}</span>'
      post: "#%{postNumber} numaralı gönderiyi paylaş"
      close: "kapat"
      twitter: "bu linki Twitter'da paylaş"
      facebook: "bu linki Facebook'ta paylaş"
      email: "bu linki epostayla yolla"
    action_codes:
      public_topic: "bu konuyu %{when} herkese açık yaptı"
      private_topic: "bu konuyu %{when} kişisel mesaj yaptı"
      split_topic: "bu konuyu %{when} ayırdı"
      invited_user: "%{when} %{who} davet edildi"
      invited_group: "%{who} %{when} davet edildi"
      user_left: "%{who} bu mesajdan ayrıldı %{when}"
      removed_user: "%{when} %{who} kaldırıldı"
      removed_group: "%{who} %{when} kaldırıldı"
      autobumped: "otomatik olarak çarptı %{when}"
      autoclosed:
        enabled: "%{when} kapatıldı"
        disabled: "%{when} açıldı"
      closed:
        enabled: "%{when} kapatıldı"
        disabled: "%{when} açıldı"
      archived:
        enabled: "%{when} arşivlendi"
        disabled: "%{when} arşivden çıkarıldı"
      pinned:
        enabled: "%{when} en yukarıda sabitlendi"
        disabled: "%{when} en yukarıda sabitlenmesi kaldırıldı"
      pinned_globally:
        enabled: "%{when} her yerde en yukarıda sabitlendi"
        disabled: "%{when} en yukarıda sabitlenmesi kaldırıldı"
      visible:
        enabled: "%{when} listelendi"
        disabled: "%{when} listelenmedi"
      banner:
        enabled: "Bunu pankart yaptı %{when}. Kullanıcı tarafından yoksayılana kadar her sayfanın en üstünde belirecek."
        disabled: "Pankart kaldırıldı %{when}. Bundan sonra her sayfanın en üstünde gözükmeyecek. "
    topic_admin_menu: "konu eylemleri"
    wizard_required: "Yeni Discourse'una hoşgeldin! Haydi kuruluma başlayalım! <a href='%{url}' data-auto-route='true'>Kurulum Sihirbazı</a> ✨"
    emails_are_disabled: "Giden tüm e-postalar yönetici tarafından devre dışı bırakıldı. Herhangi bir e-posta bildirimi gönderilmeyecek."
    bootstrap_mode_enabled: "Yeni sitenizi daha kolay başlatmak için önyükleme modundasınız. Tüm yeni kullanıcılara güven düzeyi 1 verilir ve günlük e-posta özet güncellemeleri etkinleştirilir. Bu,%{min_users} kullanıcının katıldığı zaman otomatik olarak kapatılacaktır."
    bootstrap_mode_disabled: "Önyükleme modu 24 saat içinde devre dışı bırakılacak. "
    themes:
      default_description: "Varsayılan "
      broken_theme_alert: "Tema bileşeninde hata olduğundan siteniz çalışmayabilir. (%{theme}) %{path} adresinden devre dışı bırakın."
    s3:
      regions:
        ap_northeast_1: "Asya Pasifik (Tokyo)"
        ap_northeast_2: "Asya Pasifik (Seul)"
        ap_south_1: "Asya Pasifik (Mumbai)"
        ap_southeast_1: "Asya Pasifik (Singapur)"
        ap_southeast_2: "Asya Pasifik (Sidney)"
        ca_central_1: "Kanada (Merkez)"
        cn_north_1: "Çin (Pekin)"
        cn_northwest_1: "Çin (Pekin)"
        eu_central_1: "AB (Frankfurt)"
        eu_north_1: "Avrupa (Stockholm)"
        eu_west_1: "AB (İrlanda)"
        eu_west_2: "AB (Londra)"
        eu_west_3: "AB (Paris)"
        sa_east_1: "Güney Amerika (São Paulo)"
        us_east_1: "Doğu ABD (Kuzey Virjinya)"
        us_east_2: "Doğu ABD (Ohio)"
        us_gov_east_1: "AWS GovCloud (ABD-Doğu)"
        us_gov_west_1: "AWS GovCloud (ABD-Batı)"
        us_west_1: "Batı ABD (Kuzey Kaliforniya)"
        us_west_2: "Batı ABD (Oregon)"
    edit: "bu konunun başlığını ve kategorisini düzenle"
    expand: "Genişlet"
    not_implemented: "Bu özellik henüz geliştirilmedi, üzgünüz!"
    no_value: "Hayır"
    yes_value: "Evet"
    submit: "Gönder"
    generic_error: "Üzgünüz, bir hata oluştu."
    generic_error_with_reason: "Bir hata oluştu: %{error}"
    go_ahead: "Devam edin"
    sign_up: "Kayıt Ol"
    log_in: "Giriş Yap"
    age: "Yaş"
    joined: "Katıldı"
    admin_title: "Yönetici"
    show_more: "daha fazla göster"
    show_help: "seçenekler"
    links: "Bağlantılar"
    links_lowercase:
      one: "bağlantılar"
      other: "bağlantılar"
    faq: "SSS"
    guidelines: "Öneriler"
    privacy_policy: "Gizlilik Sözleşmesi"
    privacy: "Gizlilik"
    tos: "Kullanım Koşulları"
    rules: "Kurallar"
    conduct: "Davranış kodu"
    mobile_view: "Mobil Görünüm"
    desktop_view: "Masaüstü Görünümü"
    you: "Sen"
    or: "ya da"
    now: "hemen şimdi"
    read_more: "devamını oku"
    more: "Daha fazla"
    less: "Daha az"
    never: "asla"
    every_30_minutes: "her 30 dakikada bir"
    every_hour: "her saat"
    daily: "günlük"
    weekly: "haftalık"
    every_month: "her ay"
    every_six_months: "her altı ayda bir"
    max_of_count: "maksimum {{count}}"
    alternation: "ya da"
    character_count:
      one: "{{count}} karakter"
      other: "{{count}} karakter"
    related_messages:
      title: "İlgili Mesajlar"
      see_all: '@%{username} kullanıcısından gelen <a href="%{path}">bütün mesajları</a> gör...'
    suggested_topics:
      title: "Önerilen Konular"
      pm_title: "Önerilen Mesajlar"
    about:
      simple_title: "Hakkında"
      title: "%{title} Hakkında"
      stats: "Site İstatistikleri"
      our_admins: "Yöneticilerimiz"
      our_moderators: "Moderatörlerimiz"
      moderators: "Moderatörler"
      stat:
        all_time: "Tüm Zamanlar"
        last_7_days: "Son 7"
        last_30_days: "Son 30"
      like_count: "Beğeniler"
      topic_count: "Konular"
      post_count: "Gönderiler"
      user_count: "Kullanıcılar"
      active_user_count: "Aktif Kullanıcılar"
      contact: "Bize Ulaşın"
      contact_info: "Bu siteyi etkileyen ciddi bir sorun ya da acil bir durum oluştuğunda, lütfen %{contact_info} adresi üzerinden bizimle iletişime geç."
    bookmarked:
      title: "İşaret"
      clear_bookmarks: "İşaretlenenleri Temizle"
      help:
        bookmark: "Bu konudaki ilk gönderiyi işaretlemek için tıkla"
        unbookmark: "Bu konudaki tüm işaretlenenleri kaldırmak için tıkla"
    bookmarks:
      created: "bu gönderiyi işaretledin"
      not_bookmarked: "bu yazıya yer işareti koy"
      created_with_reminder: "bu gönderiyi %{date} adresinde bir hatırlatıcı ile yer işaretlerine eklediniz"
      remove: "İşareti Kaldır"
      confirm_clear: "Bu konudaki tüm yer işaretlerinizi silmek istediğinizden emin misiniz?"
      save: "Kaydet"
      no_timezone: 'Henüz bir saat dilimi belirlemediniz. Hatırlatıcı ayarlayamazsınız. <a href="%{basePath}/my/preferences/profile">Profilinizde</a> bir tane oluşturun.'
      reminders:
        at_desktop: "Bir dahaki sefere masaüstümdeyim"
        later_today: "Bugün daha sonra <br/> {{date}}"
        next_business_day: "Bir sonraki iş günü <br/> {{date}}"
        tomorrow: "Yarın <br/> {{date}}"
        next_week: "Gelecek hafta <br/> {{date}}"
        next_month: "Gelecek ay <br/> {{date}}"
        custom: "Özel tarih ve saat"
    drafts:
      resume: "Sürdür"
      remove: "Kaldır"
      new_topic: "Yeni konu taslağı"
      new_private_message: "Yeni özel mesaj taslağı"
      topic_reply: "Cevap taslağı"
      abandon:
        confirm: "Halihazırda bu konuda bir taslağınız var. Ondan vazgeçmek istediğinden emin misin?"
        yes_value: "Evet, vazgeç"
        no_value: "Hayır, kalsın"
    topic_count_latest:
      one: "{{count}} yeni ya da güncellenmiş konu."
      other: "{{count}} yeni ya da güncellenmiş konu."
    topic_count_unread:
      one: "{{count}} Okunmamış konuyu görün"
      other: "{{count}} Okunmamış konuları görün"
    topic_count_new:
      one: "{{count}} Yeni Konu Gör"
      other: "{{count}} Yeni konular gör"
    preview: "önizleme"
    cancel: "iptal"
    save: "Değişiklikleri Kaydet"
    saving: "Kaydediliyor..."
    saved: "Kaydedildi!"
    upload: "Yükle"
    uploading: "Yükleniyor..."
    uploading_filename: "Yükleme: {{filename}}..."
    clipboard: "pano"
    uploaded: "Yüklendi!"
    pasting: "Yapıştırılıyor..."
    enable: "Etkinleştir"
    disable: "Devredışı Bırak"
    continue: "Devam et"
    undo: "Geri Al"
    revert: "Eski Haline Getir"
    failed: "Başarısız oldu"
    switch_to_anon: "Anonim Moda Geç"
    switch_from_anon: "Anonim Moddan Çık"
    banner:
      close: "Bu pankartı artık anımsatma"
      edit: "Bu pankartı düzenle >>"
    pwa:
      install_banner: "Bu cihazda <a href>güncellemek %{title} ister misiniz?</a>"
    choose_topic:
      none_found: "Hiçbir konu bulunamadı."
      title:
        search: "Konu Ara"
        placeholder: "konu başlığını, url&#39;yi veya kimliği buraya yazın"
    choose_message:
      none_found: "Mesaj bulunamadı."
      title:
        search: "Mesaj Arama"
        placeholder: "mesaj başlığını, url&#39;yi veya kimliği buraya yazın"
    review:
      order_by: "Sırala"
      in_reply_to: "cevap olarak"
      explain:
        why: "bu makalenin neden sıraya girdiğini açıkla"
        title: "Gözden geçirilebilir Puanlama"
        formula: "Formül"
        subtotal: "ara toplam"
        total: "Toplam"
        min_score_visibility: "Görünürlük için Minimum Puan"
        score_to_hide: "Gönderiyi Gizlemek için Puan"
        take_action_bonus:
          name: "harekete geçti"
          title: "Bir personel harekete geçmeyi seçtiğinde bayrağa bonus verilir."
        user_accuracy_bonus:
          name: "kullanıcı doğruluğu"
          title: "Bayrakları tarihsel olarak kararlaştırılmış olanlara bonus verilir."
        trust_level_bonus:
          name: "güven seviyesi"
          title: "Güven düzeyi yüksek kullanıcılar tarafından oluşturulan, incelenebilir öğeler daha yüksek bir puana sahiptir."
        type_bonus:
          name: "tür bonusu"
          title: "Bazı gözden geçirilebilir türlere daha yüksek öncelikli olmaları için personel tarafından bir bonus tahsis edilebilir."
      claim_help:
        optional: "Başkalarının incelemesini engellemek için bu öğeyi talep edebilirsiniz."
        required: "Öğeleri inceleyebilmeniz için önce hak talebinde bulunmalısınız."
        claimed_by_you: "Bu öğeyi talep ettiniz ve inceleyebilirsiniz."
        claimed_by_other: "Bu öge yalnızca <b>{{username}}</b> kullanıcısı tarafından incelenebilir."
      claim:
        title: "konu talebinde bulun"
      unclaim:
        help: "talebi iptal et"
      awaiting_approval: "Onay Bekleniyor"
      delete: "Sil"
      settings:
        saved: "Kaydedildi"
        save_changes: "Değişiklikleri Kaydet"
        title: "Ayarlar"
        priorities:
          title: "Görüntülenebilen Öncelikler"
      moderation_history: "Moderasyon Tarihi"
      view_all: "Hepsini görüntüle"
      grouped_by_topic: "Konuya göre Gruplandı"
      none: "İncelenecek öge yok."
      view_pending: "bekleyen görünüm"
      topic_has_pending:
        one: "Bu konuda <b>%{count}</b> adet onay bekleyen gönderi var"
        other: "Bu konuda <b>{{count}}</b> adet onay bekleyen gönderi var"
      title: "Gözden geçirmeler"
      topic: "Konu:"
      filtered_topic: "Tek konu içerisinde görüntülenebilir içerikleri filtrelediniz."
      filtered_user: "Kullanıcı"
      show_all_topics: "bütün konuları göster"
      deleted_post: "(gönderi silindi)"
      deleted_user: "(kullanıcı silindi)"
      user:
        bio: "Profil"
        website: "İnternet sitesi"
        username: "Kullanıcı Adı"
        email: "Eposta"
        name: "İsim"
        fields: "Alanlar"
      user_percentage:
        summary:
          one: "{{agreed}}, {{disagreed}}, {{ignored}} ({{count}} toplam bildiri)"
          other: "{{agreed}}, {{disagreed}}, {{ignored}} ({{count}} toplam bildiri)"
        agreed:
          one: "%{{count}} uygunluk"
          other: "%{{count}} uygunluk"
        disagreed:
          one: "%{{count}} uygunsuz"
          other: "%{{count}} uygunsuz"
        ignored:
          one: "% {{count}} görmezden gelme"
          other: "%{{count}} görmezden gelme"
      topics:
        topic: "Konu"
        reviewable_count: "say"
        reported_by: "Raporlayan"
        deleted: "[Konu Silindi]"
        original: "(asıl konu)"
        details: "ayrıntılar"
        unique_users:
          one: "%{count}kullanıcı"
          other: "{{count}}kullanıcı"
      replies:
        one: "%{count}yanıt"
        other: "{{count}}yanıt"
      edit: "Düzenle"
      save: "Kaydet"
      cancel: "İptal"
      new_topic: "Bu öğeyi onaylamak yeni bir konu yaratacaktır"
      filters:
        all_categories: "(tüm kategoriler)"
        type:
          title: "Tür"
          all: "(bütün tipler)"
        minimum_score: "En Düşük Skor:"
        refresh: "Yenile"
        status: "Durum"
        category: "Kategori"
        orders:
          priority: "Öncelik"
          priority_asc: "Öncelik (ters)"
          created_at: "İçinde Oluşturuldu"
          created_at_asc: "İçinde Oluşturuldu (tersine)"
        priority:
          title: "En Düşük Öncelik"
          low: "(hiç)"
          medium: "Orta"
          high: "Yüksek"
      conversation:
        view_full: "sohbetin hepsini görüntüle"
      scores:
        about: "Bu skor rapor eden kişinin güven seviyesine, başarımlarının doğruluğuna ve raporlanan maddenin önceliğine göre hesaplanır."
        score: "Skor"
        date: "Tarih"
        type: "Tür"
        status: "Durum"
        submitted_by: "Gönderen"
        reviewed_by: "İnceleyen"
      statuses:
        pending:
          title: "Bekleyen"
        approved:
          title: "Onaylandı"
        rejected:
          title: "Reddedildi"
        ignored:
          title: "Yoksayıldı"
        deleted:
          title: "Silindi"
        reviewed:
          title: "(hepsi görüldü) "
        all:
          title: "(her şey)"
      types:
        reviewable_flagged_post:
          title: "Bildirilmiş Gönderi"
          flagged_by: "Bildiren"
        reviewable_queued_topic:
          title: "Kuyruğa Eklenmiş Konu"
        reviewable_queued_post:
          title: "Kuyruğa Eklenmiş Gönderi"
        reviewable_user:
          title: "Kullanıcı"
      approval:
        title: "Gönderi Onay Gerektirir"
        description: "Yeni gönderini aldık fakat gösterilmeden önce moderatör tarafından onaylanması gerekiyor. Hoşgörün için teşekkür ederiz. "
        pending_posts:
          one: "Bekleyen <strong>%{count}</strong> gönderiniz var."
          other: "Bekleyen <strong>{{count}}</strong> gönderiniz var."
        ok: "Tamam"
    user_action:
      user_posted_topic: "<a href='{{userUrl}}'>{{user}}</a> <a href='{{topicUrl}}'>konuyu</a> açtı"
      you_posted_topic: "<a href='{{topicUrl}}'>konuyu</a> <a href='{{userUrl}}'>sen</a> açtın"
      user_replied_to_post: "<a href='{{userUrl}}'>{{user}}</a> <a href='{{postUrl}}'>{{post_number}}</a> gönderiyi cevapladı"
      you_replied_to_post: "<a href='{{postUrl}}'>{{post_number}}</a> gönderiyi <a href='{{userUrl}}'>sen</a> cevapladın"
      user_replied_to_topic: "<a href='{{userUrl}}'>{{user}}</a> <a href='{{topicUrl}}'>konuya</a> cevap verdi"
      you_replied_to_topic: "<a href='{{userUrl}}'>Sen</a> <a href='{{topicUrl}}'>konuya</a> cevap verdin"
      user_mentioned_user: "<a href='{{user1Url}}'>{{user}}</a> <a href='{{user2Url}}'>{{another_user}}</a> adlı kullanıcıdan bahsetti"
      user_mentioned_you: "<a href='{{user1Url}}'>{{user}}</a> <a href='{{user2Url}}'>sizden</a> bahsetti"
      you_mentioned_user: "<a href='{{user1Url}}'>Sen</a>, <a href='{{user2Url}}'>{{another_user}}</a> adlı kullanıcıdan bahsettin"
      posted_by_user: "<a href='{{userUrl}}'>{{user}}</a> tarafından gönderildi"
      posted_by_you: "<a href='{{userUrl}}'>Senin </a> tarafından gönderildi"
      sent_by_user: "<a href='{{userUrl}}'>{{user}}</a> tarafından gönderildi"
      sent_by_you: "<a href='{{userUrl}}'>Senin</a> tarafından gönderildi"
    directory:
      filter_name: "kullanıcı adına göre filtrele"
      title: "Kullanıcılar"
      likes_given: "Verilen"
      likes_received: "Alınan"
      topics_entered: "Görüntülenen"
      topics_entered_long: "Görüntülenen Konular"
      time_read: "Okuma Zamanı"
      topic_count: "Konular"
      topic_count_long: "Oluşturulan Konular"
      post_count: "Cevaplar"
      post_count_long: "Gönderilen Cevaplar"
      no_results: "Hiçbir sonuç bulunamadı."
      days_visited: "Ziyaretler"
      days_visited_long: "Ziyaret edilen günler"
      posts_read: "Okunan"
      posts_read_long: "Okunan Gönderiler"
      total_rows:
        one: "%{count} kullanıcı"
        other: "%{count} kullanıcı"
    group_histories:
      actions:
        change_group_setting: "Grup ayarlarını değiştir"
        add_user_to_group: "Kullanıcı ekle"
        remove_user_from_group: "Kullanıcıyı kaldır"
        make_user_group_owner: "Sahibi yap"
        remove_user_as_group_owner: "Sahipliğini İptal Et"
    groups:
      member_added: "Eklendi"
      member_requested: "İstenen"
      add_members:
        title: "Üyeleri ekle"
        description: "Bu grubun üyeliğini yönet"
        usernames: "Kullanıcı adları"
      requests:
        title: "İstekler"
        reason: "Sebep"
        accept: "Onayla"
        accepted: "onaylanmış"
        deny: "Reddet"
        denied: "reddedildi"
        undone: "istek reddedildi"
      manage:
        title: "Yönet"
        name: "İsim"
        full_name: "Tam İsim"
        add_members: "Üyeleri ekle"
        delete_member_confirm: "'%{username}' adlı kullanıcıyı '%{group}' grubundan çıkart?"
        profile:
          title: Profil
        interaction:
          title: Etkileşim
          posting: Gönderiliyor
          notification: Bildirim
        membership:
          title: Üyelik
          access: Erişim
        logs:
          title: "Kayıtlar"
          when: "Ne zaman"
          action: "Eylem"
          acting_user: "Temsili kullanıcı"
          target_user: "Hedef Kullanıcı"
          subject: "Konu"
          details: "Ayrıntılar"
          from: "Kimden"
          to: "Kime"
      public_admission: "Kullanıcıların gruba ücretsiz olarak katılmalarına izin ver (Grubun herkese açık olması gerekiyor)"
      public_exit: "Kullanıcıların gruptan ücretsiz olarak ayrılmalarına izin ver"
      empty:
        posts: "Bu grubun üyeleri henüz bir gönderi yapmamış."
        members: "Bu grupta henüz hiç üye bulunmuyor. "
        requests: "Bu grup için üyelik isteği yok."
        mentions: "Henüz bu gruptan kimse söz etmemiş."
        messages: "Henüz bu grup için hiç mesaj bulunmuyor. "
        topics: "Bu grubun üyeleri tarafından oluşturulmuş herhangi bir konu bulunmuyor. "
        logs: "Bu grup için herhangi bir kayıt bulunmuyor. "
      add: "Ekle"
      join: "Katıl"
      leave: "Ayrıl"
      request: "İstek"
      message: "Mesaj"
      confirm_leave: "Bu gruptan ayrılmak istediğinizden emin misiniz?"
      allow_membership_requests: "Kullanıcıların grup sahiplerine üyelik istekleri göndermesine izin ver (Genel olarak görünür grup gerektirir)"
      membership_request_template: "Üyelik talebi gönderirken kullanıcılara gösterilen özel şablon"
      membership_request:
        submit: "Talep gönderimi"
        title: "@%{group_name} için katılım talebi "
        reason: "Grup sahiplerine bu gruba neden üye olduğunu bildir"
      membership: "Üyelik"
      name: "İsim"
      group_name: "Grup adı"
      user_count: "Kullanıcılar"
      bio: "Grup Hakkında"
      selector_placeholder: "kullanıcı adı girin"
      owner: "sahip"
      index:
        title: "Gruplar"
        all: "Tüm Gruplar"
        empty: "Görünen hiçbir grup bulunmuyor. "
        filter: "Grup tipine göre filtrele"
        owner_groups: "Sahip olduğum gruplar"
        close_groups: "Kapanmış Gruplar"
        automatic_groups: "Otomatik Gruplar"
        automatic: "Otomatik"
        closed: "Kapanmış"
        public: "Herkese Açık"
        private: "Özel"
        public_groups: "Açık Gruplar"
        automatic_group: Otomatik Grup
        close_group: Kapalı grup
        my_groups: "Gruplarım"
        group_type: "Grup türü"
        is_group_user: "Üye"
        is_group_owner: "Sahip"
      title:
        one: "Gruplar"
        other: "Gruplar"
      activity: "Aktivite"
      members:
        title: "Üyeler"
        filter_placeholder_admin: "kullanıcı adı ya da e-posta"
        filter_placeholder: "kullanıcı adı"
        remove_member: "Üyeyi çıkar"
        remove_member_description: "%{username} üyeyi bu guptan çıkar"
        make_owner: "Sahibi Yap"
        make_owner_description: " <b>%{username}</b> bu grubun sahibi yap"
        remove_owner: "Sahiplikten kaldır"
        remove_owner_description: "<b>%{username}</b> grubun sahibi olmaktan çıkar"
        owner: "Sahip"
        forbidden: "Üyeleri görmek için yetkiniz yok."
      topics: "Konular"
      posts: "Gönderiler"
      mentions: "Bahsedilenler"
      messages: "Mesajlar"
      notification_level: "Grup mesajları için varsayılan bildirim seviyesi"
      alias_levels:
        mentionable: "Bu gruptan kimler @bahsedebilir?"
        messageable: "Bu gruba kimler mesaj gönderebilir?"
        nobody: " Hiç kimse"
        only_admins: "Sadece Yöneticiler"
        mods_and_admins: "Sadece Moderatörler ve Yöneticiler"
        members_mods_and_admins: "Sadece Grup Üyeleri, Moderatörler ve Yöneticiler"
        owners_mods_and_admins: "Sadece grup sahipleri, moderatörler ve yöneticiler"
        everyone: "Herkes"
      notifications:
        watching:
          title: "İzleniyor"
          description: "Her mesajda her yeni gönderi hakkında bilgilendirileceksin ve yeni cevap sayısı gösterilecek."
        watching_first_post:
          title: "İlk Gönderi İzlenmesi"
          description: "Bu gruptaki yeni mesajlar için bilgilendirileceksiniz. (Cevaplar dışında)"
        tracking:
          title: "Takip ediliyor"
          description: "Herhangi biri @isminden bahseder ya da sana cevap verirse bildirim alacaksın ve yeni cevap sayısını göreceksin."
        regular:
          title: "Normal"
          description: "Herhangi biri @isminden bahseder ya da sana cevap verirse bildirim alacaksın"
        muted:
          title: "Sessiz"
          description: "Bu gruptaki bütün mesajlarla ilgili bilgilendirileceksiniz."
      flair_url: "Avatar Resmi"
      flair_url_placeholder: "(İsteğe bağlı) Resim URL'si veya Font Awesome Class'ı"
      flair_url_description: 'Kullanılan kare resimler ve FontAwesome ikonu 20x20px''den küçük olamaz (Kabul edilen formatlar: "fa-icon", "far fa-icon" veya "fab fa-icon").'
      flair_bg_color: "Avatar Arkaplan Rengi"
      flair_bg_color_placeholder: "(İsteğe bağlı) Hex renk değeri"
      flair_color: "Avatar Rengi"
      flair_color_placeholder: "(İsteğe bağlı) Hex renk değeri"
      flair_preview_icon: "İkonu önizle"
      flair_preview_image: "Resmi önizle"
    user_action_groups:
      "1": "Beğenilenler"
      "2": "Alınan Beğeniler"
      "3": "İşaretlenenler"
      "4": "Konular"
      "5": "Cevaplar"
      "6": "Yanıtlar"
      "7": "Bahsedilenler"
      "9": "Alıntılar"
      "11": "Düzenlemeler"
      "12": "Gönderilmiş öğeler"
      "13": "Gelen Kutusu"
      "14": "Bekleyen"
      "15": "Taslaklar"
    categories:
      all: "tüm kategoriler"
      all_subcategories: "tüm"
      no_subcategory: "hiçbiri"
      category: "Kategori"
      category_list: "Kategori listesini göster"
      reorder:
        title: "Kategorileri Yeniden Talep Et"
        title_long: "Kategori listesini yeniden düzenle"
        save: "Talebi Kaydet"
        apply_all: "Uygula"
        position: "Konum"
      posts: "Gönderiler"
      topics: "Konular"
      latest: "En Son"
      latest_by: "son gönderen"
      toggle_ordering: "talep kontrolünü değiştir"
      subcategories: "Alt kategoriler"
      topic_sentence:
        one: "%{count} konu"
        other: "%{count} konu"
      topic_stat_sentence_week:
        one: "geçen haftadan beri%{count} yeni konu."
        other: "geçen haftadan beri %{count} yeni konu."
      topic_stat_sentence_month:
        one: "geçen aydan beri %{count} yeni konu."
        other: "%{count} geçen ay yeni konular."
      n_more: "Kategoriler (%{count}daha fazla) ..."
    ip_lookup:
      title: IP Adresi Ara
      hostname: Sunucu ismi
      location: Lokasyon
      location_not_found: (bilinmeyen)
      organisation: Organizasyon
      phone: Telefon
      other_accounts: "Bu IP adresine sahip diğer hesaplar:"
      delete_other_accounts: "Sil %{count}"
      username: "kullanıcı adı"
      trust_level: "TL"
      read_time: "okunma süresi"
      topics_entered: "girilen konular"
      post_count: "# gönderi"
      confirm_delete_other_accounts: "Bu hesapları silmek isteğine emin misin?"
      powered_by: "kullanılıyor <a href='https://maxmind.com'>MaxMindDB</a>"
      copied: "kopyalanan"
    user_fields:
      none: "(bir seçenek tercih et)"
    user:
      said: "{{username}}:"
      profile: "Profil"
      mute: "Sessiz"
      edit: "Tercihleri Düzenle"
      download_archive:
        button_text: "Hepsini İndir"
        confirm: "Gönderilerini indirmek istediğine emin misin?"
        success: "İndirme işlemi başlatıldı. İşlem tamamlandığında mesaj ile bilgilendirileceksin."
        rate_limit_error: "Gönderiler günde bir kez indirilebilir, lütfen yarın tekrar dene. "
      new_private_message: "Yeni Mesaj"
      private_message: "Mesaj"
      private_messages: "Mesajlar"
      user_notifications:
        ignore_duration_title: "Zamanlayıcıyı Yoksay"
        ignore_duration_username: "Kullanıcı Adı"
        ignore_duration_when: "Süre:"
        ignore_duration_save: "Yoksay"
        ignore_duration_note: "Lütfen yoksayma süresi dolduktan sonra tüm yoksaymaların otomatik olarak kaldırıldığını unutmayın."
        ignore_duration_time_frame_required: "Bir zaman dilimi seç"
        ignore_no_users: "Yoksaydığınız kullanıcı bulunmuyor."
        ignore_option: "Yoksayıldı"
        ignore_option_title: "Bu kullanıcıyla ilgili bildirimleri almayacaksınız ve kullanıcının tüm başlık ve cevapları gizlenecek."
        add_ignored_user: "Ekle..."
        mute_option: "Sessiz"
        mute_option_title: "Bir daha bu kullanıcıyla ilgili bildirim almayacaksın."
        normal_option: "Normal"
        normal_option_title: "Bu kullanıcı sizi yanıtlarsa, alıntılarsa ya da sizden bahsederse bildirim alacaksınız."
      activity_stream: "Aktivite"
      preferences: "Tercihler"
      feature_topic_on_profile:
        open_search: "Yeni Bir Konu Seçin"
        title: "Bir konu seç"
        search_label: "Başlığı konuya göre ara"
        save: "Kaydet"
        clear:
          title: "Temizle"
          warning: "Öne çıkmış olan konunuzu silmek istediğinizden emin misiniz?"
      profile_hidden: "Bu kullanıcının genel profili gizli."
      expand_profile: "Genişlet"
      collapse_profile: "Daralt"
      bookmarks: "İşaretlenenler"
      bio: "Hakkımda"
      timezone: "Saat dilimi"
      invited_by: "Tarafından Davet Edildi"
      trust_level: "Güven Seviyesi"
      notifications: "Bildirimler"
      statistics: "İstatistikler"
      desktop_notifications:
        label: "Canlı Bildirimler"
        not_supported: "Bildirimler bu tarayıcıda desteklenmiyor. Üzgünüz."
        perm_default: "Bildirimleri Etkinleştir"
        perm_denied_btn: "Erişim İzni Reddedildi"
        perm_denied_expl: "Bildirimler için izinleri reddettin. Bildirimlere, tarayıcı ayarlarından izin verebilirsin. "
        disable: "Bildirimleri Devre Dışı Bırak"
        enable: "Bildirimleri Etkinleştir"
        each_browser_note: "Not: Bu ayarı kullandığın her tarayıcıda değiştirmelisin."
        consent_prompt: "Gönderilerine cevap verildiğinde anlık bildirim almak ister misin?"
      dismiss: "Yoksay"
      dismiss_notifications: "Tümünü Yoksay"
      dismiss_notifications_tooltip: "Tüm okunmamış bildirileri okunmuş olarak işaretle"
      first_notification: "İlk bildirimin! Başlamak için seç. "
      dynamic_favicon: "Sayacı, tarayıcı ikonunda göster"
      theme_default_on_all_devices: "Bu temayı bütün cihazlarımda varsayılan yap"
      text_size_default_on_all_devices: "Bu metin boyutunu bütün cihazlarımda varsayılan yap"
      allow_private_messages: "Diğer kullanıcıların bana kişisel mesaj göndermesine izin ver"
      external_links_in_new_tab: "Tüm dış bağlantıları yeni sekmede aç"
      enable_quoting: "Bahsedilen konu için yanıtlama özelliğini etkinleştir"
      enable_defer: "Okunmamış konuları işaretlemek için ertelemeyi aktif edin"
      change: "değiştir"
      featured_topic: "Öne Çıkan Konu"
      moderator: "{{user}} moderatördür"
      admin: "{{user}} yöneticidir"
      moderator_tooltip: "Bu kullanıcı moderatördür"
      admin_tooltip: "Bu kullanıcı yöneticidir."
      silenced_tooltip: "Bu kullanıcı sessize alındı. "
      suspended_notice: "Bu kullanıcı {{date}} tarihine kadar beklemeye alındı. "
      suspended_permanently: "Bu kullanıcı beklemeye alındı."
      suspended_reason: "Sebep:"
      github_profile: "Github"
      email_activity_summary: "Aktivite özeti"
      mailing_list_mode:
        label: "Gönderi listesi modu"
        enabled: "Gönderi listesi modunu etkinleştir"
        instructions: "Bu ayar aktivite özetini geçersiz kılar.<br />\nSessize alınmış konular ve kategoriler bu e-postalarda yer almaz. \n"
        individual: "Her yeni gönderi için bir e-posta gönder"
        individual_no_echo: "Kendi gönderilerim haricindeki her gönderi için e-posta gönder"
        many_per_day: "Her yeni gönderi için bir e-posta gönder (günde yaklaşık {{dailyEmailEstimate}})."
        few_per_day: "Her yeni gönderi için bana e-posta gönder ( günlük yaklaşık 2 )"
        warning: "Gönderi listesi modu etkin. E-posta bildirim ayarları geçersiz kılınmış."
      tag_settings: "Etiketler"
      watched_tags: "İzlendi"
      watched_tags_instructions: "Bu etiketlerdeki tüm konuları otomatik olarak izleyeceksin. Tüm yeni gönderi ve konulardan haberdar olacak ve yeni gönderilerin sayısını konunun yanında göreceksin. "
      tracked_tags: "Takipte"
      tracked_tags_instructions: "Bu etiketlerdeki tüm konuları otomatik olarak takip edeceksin. Yeni gönderilerin sayısını konunun yanında göreceksin. "
      muted_tags: "Sessiz"
      muted_tags_instructions: "Bu etiketlerdeki yeni konular hakkında herhangi bir bildirim almayacaksın ve en son gönderilerde de bunlar gözükmeyecek."
      watched_categories: "İzlendi"
      watched_categories_instructions: "Bu kategorilerdeki tüm konuları otomatik olarak izleyeceksin. Tüm yeni gönderi ve konu başlıklarından haberdar olacak ve yeni gönderilerin sayısını konu başlıklarının yanında göreceksin. "
      tracked_categories: "Takipte"
      tracked_categories_instructions: "Bu kategorilerdeki tüm konuları otomatik olarak takip edeceksin. Yeni gönderilerin sayısını da konunun yanında göreceksin."
      watched_first_post_categories: "İlk gönderiyi izleme"
      watched_first_post_categories_instructions: "Bu kategorilerdeki tüm yeni konu başlıklarının ilk gönderilerinde bildirim alacaksın. "
      watched_first_post_tags: "İlk gönderiyi izleme"
      watched_first_post_tags_instructions: "Bu etiketlerdeki her yeni konu başlığındaki ilk gönderi için bildirim alacaksın. "
      muted_categories: "Sessiz"
      muted_categories_instructions: "Bu kategorilerdeki yeni konular hakkında bildirim almayacaksınız ve son soyfalarda görmeyeceksiniz."
      muted_categories_instructions_dont_hide: "Bu kategorilerdeki yeni konular hakkında hiçbir şey size bildirilmeyecek."
      no_category_access: "Bir moderatör olarak kategori erişimin sınırlı ve kaydetme devre dışıdır."
      delete_account: "Hesabımı Sil"
      delete_account_confirm: "Hesabını kalıcı olarak silmek istediğine emin misin? Bu eylemi geri alamazsın!"
      deleted_yourself: "Hesabın başarıyla silindi."
      delete_yourself_not_allowed: "Hesabının silinmesini istiyorsan lütfen bir personelle iletişime geç. "
      unread_message_count: "Mesajlar"
      admin_delete: "Sil"
      users: "Kullanıcılar"
      muted_users: "Sessiz"
      muted_users_instructions: "Bu kullanıcılardan gelen tüm bildirileri kapa."
      ignored_users: "Yoksayıldı"
      ignored_users_instructions: "Bu kullanıcıdan gelen tüm gönderileri ve bildirimleri engelleyin."
      tracked_topics_link: "Göster"
      automatically_unpin_topics: "Sayfa sonuna geldiğimde en yukarıda sabitlenmiş tüm konuları kaldır. "
      apps: "Uygulamalar"
      revoke_access: "Erişimi İptal Et"
      undo_revoke_access: "Erişim İptalini Geri Al"
      api_approved: "Onaylanmış:"
      api_last_used_at: "Son kullanılan:"
      theme: "Tema"
      home: "Varsayılan Anasayfa"
      staged: "Aşamalı"
      staff_counters:
        flags_given: "yardımcı bayraklar"
        flagged_posts: "bayraklı gönderiler"
        deleted_posts: "silinen gönderiler"
        suspensions: "ertelenenler"
        warnings_received: "uyarılar"
      messages:
        all: "Hepsi"
        inbox: "Gelen Kutusu"
        sent: "Gönderilen"
        archive: " Arşiv"
        groups: "Gruplarım"
        bulk_select: "Mesajları seç"
        move_to_inbox: "Gelen kutusuna taşı"
        move_to_archive: " Arşiv"
        failed_to_move: "Seçilen mesajların taşınması başarısız oldu (muhtemelen şebeke çöktü)"
        select_all: "Tümünü seç"
        tags: "Etiketler"
      preferences_nav:
        account: "Hesap"
        profile: "Profil"
        emails: "E-postalar"
        notifications: "Bildirimler"
        categories: "Kategoriler"
        users: "Kullanıcılar"
        tags: "Etiketler"
        interface: "Arayüz"
        apps: "Uygulamalar"
      change_password:
        success: "(e-posta gönderildi)"
        in_progress: "(e-posta gönderiliyor)"
        error: "(hata)"
        action: "Şifre Sıfırlama E-postası Gönder"
        set_password: "Şifre Belirle"
        choose_new: "Yeni bir şifre seç"
        choose: "Şifre seç"
      second_factor_backup:
        title: "İki Faktörlü Yedekleme Kodu"
        regenerate: "Yeniden oluştur"
        disable: "Devre dışı bırak"
        enable: "Etkinleştir"
        enable_long: "Yedek kodları etkinleştir"
        manage: "Yedek kodları yönet.  <strong>{{count}}</strong> yedek kod kaldı."
        copied_to_clipboard: "Panoya kopyalandı"
        copy_to_clipboard_error: "Panoya kopyalanırken hata oluştu"
        remaining_codes: "<strong>{{count}}</strong> yedek kodun kaldı "
        use: "Bir yedekleme kodu kullanın"
        enable_prerequisites: "Yedek kodları oluşturmadan önce birincil ikinci faktörü etkinleştirmelisiniz."
        codes:
          title: "Yedek kod oluşturuldu"
          description: "İlgili yedek kodlar sadece bir kez kullanılabilir. Kodları güvenli ama erişilebilir bir yerde tutmalısın. "
      second_factor:
        title: "İki Faktörlü Kimlik Doğrulama"
        enable: "İki Adımlı Kimlik Doğrulamayı Düzenle"
        forgot_password: "Şifrenizi mi unuttunuz?"
        confirm_password_description: "Devam etmek için lütfen şifrenizi onaylayın"
        name: "İsim"
        label: "Kod"
        rate_limit: "Yeni bir doğrulama kodu girmeden önce lütfen bekleyin."
        enable_description: |
          Bu QR kodunu desteklenen bir uygulamada tarayın (<a href="https://www.google.com/search?q=authenticator+apps+for+android" target="_blank">Android</a> – <a href="https://www.google.com/search?q=authenticator+apps+for+ios" target="_blank">iOS</a>) ve doğrulama kodunuzu girin.
        disable_description: "Lütfen kimlik doğrulama kodunu \"Uygulama\"dan gir"
        show_key_description: "Manuel olarak gir"
        short_description: |
          Hesabınızı tek kullanımlık güvenlik kodlarıyla koruyun.
        extended_description: |
          İki faktörlü kimlik doğrulama, şifrenize ek olarak bir kerelik bir belirteç gerektirerek hesabınıza ekstra güvenlik sağlar. Tokenler <a href="https://www.google.com/search?q=authenticator+apps+for+android" target='_blank'>Android</a> ve <a href="https://www.google.com/search?q=authenticator+apps+for+ios">iOS</a> cihazlarda yaratılabilir.
        oauth_enabled_warning: "Hesabınızda iki faktörlü kimlik doğrulaması etkinleştirildikten sonra sosyal girişlerin devre dışı bırakılacağını lütfen unutmayın."
        use: "Authenticator uygulamasını kullan"
        enforced_notice: "Bu siteye erişmeden önce iki faktörlü kimlik doğrulamasını etkinleştirmeniz gerekir."
        disable: "devre dışı bırak"
        disable_title: "İkinci Faktör İnaktif"
        disable_confirm: "Bütün ikinci faktörleri inaktifleştirmek istediğinize emin misiniz?"
        edit: "Düzenle"
        edit_title: "İkinci Faktörü Düzenle"
        edit_description: "İkinci Faktör Adı"
        enable_security_key_description: "Fiziksel güvenlik anahtarınızı hazırladığınızda, aşağıdaki Kayıt düğmesine basın."
        totp:
          title: "Token Tabanlı Doğrulayıcılar"
          add: "Yeni Doğrulayıcı"
          default_name: "Benim Doğrulayıcım"
        security_key:
          register: "Kayıt Ol"
          title: "Güvenlik Sözcükleri"
          add: "Güvenlik Anahtarını Kaydedin"
          default_name: "Ana Güvenlik Anahtarı"
          not_allowed_error: "Güvenlik anahtarı kayıt işlemi zaman aşımına uğradı veya iptal edildi."
          already_added_error: "Bu güvenlik anahtarın daha önce kaydettiğiniz için tekrar kaydetmeniz gerekmez."
          edit: "Güvenlik Anahtarını Düzenle"
          edit_description: "Güvenlik Anahtarı Adı"
          delete: "Sil"
      change_about:
        title: "\"Hakkımda\"yı Değiştir"
        error: "Bu değeri değiştirirken bir hata oluştu."
      change_username:
        title: "\"Kullanıcı Adı\"nı Değiştir"
        confirm: "\"Kullanıcı Adı\"nı değiştirmek istediğine emin misin?"
        taken: "Üzgünüz, bu kullanıcı adı daha önce alınmış. "
        invalid: "Bu kullanıcı adı geçersiz. Kullanıcı adı, sadece sayı ve harf içerebilir. "
      change_email:
        title: "\"E-posta Adresi\"ni Değiştir"
        taken: "Üzgünüz, bu e-posta kullanılabilir değil."
        error: "\"E-posta Adresi\"ni değiştirirken bir hata oluştu. Bu adres zaten kullanımda olabilir! "
        success: "Adresine bir e-posta gönderdik. Lütfen onaylama talimatlarını takip et."
        success_staff: "Şu anki adresine bir e-posta gönderdik. Lütfen doğrulama bilgilendirmelerini takip et."
      change_avatar:
        title: "Profil resmini değiştir"
        gravatar: "<a href='//gravatar.com/emails' target='_blank'>Gravatar</a>, baz alındı"
        gravatar_title: "Profil görselini \"Gravatar web sitesi\"nde değiştir"
        gravatar_failed: "Bu e-posta adresine sahip bir Gravatar bulamadık."
        refresh_gravatar_title: "Gravatar profil görselini yenile"
        letter_based: "Sistem profil görseli atadı"
        uploaded_avatar: "Kişisel resim"
        uploaded_avatar_empty: "Kişisel bir resim ekle"
        upload_title: "Resmini yükle"
        image_is_not_a_square: "Uyarı: Genişliği ve yüksekliği eşit olmadığı için görseli kesmek durumunda kaldık."
      change_profile_background:
        title: "Profil Başlığı"
        instructions: "Profil başlıkları ortalanacak ve varsayılan olarak 1110 piksel boyutunda olacaktır."
      change_card_background:
        title: "Kullanıcı Kartı Arkaplanı"
        instructions: "Profil arkaplanları ortalanacak ve genişliği 590px olacak. "
      change_featured_topic:
        title: "Öne Çıkan Konu"
        instructions: "Bu konunun bağlantısı kullanıcı kartınızda ve profilinizde olacaktır."
      email:
        title: "E-posta"
        primary: "Öncelikli E-posta"
        secondary: "İkincil E-postalar"
        no_secondary: "İkincil e-posta adresi mevcut değil"
        sso_override_instructions: "E-posta SSO sağlayıcısından güncellenebilir."
        instructions: "Hiç kimseye gösterilmedi."
        ok: "Onaylaman için sana e-posta göndereceğiz"
        invalid: "Lütfen geçerli bir e-posta adresi gir"
        authenticated: "E-posta adresin {{provider}} tarafından doğrulandı"
        frequency_immediately: "Eğer göndermek üzere olduğumuz e-postayı okuyamadıysan sana direkt e-posta göndereceğiz. "
        frequency:
          one: "Sadece son {{count}} dakika içinde sizi görmediysek e-posta yollayacağız."
          other: "Eğer seni sadece son {{count}} dakika içinde görmediysek sana bir e-posta göndereceğiz. "
      associated_accounts:
        title: "İlişkili Hesaplar"
        connect: "Bağlan"
        revoke: "İptal"
        cancel: "İptal"
        not_connected: "(bağlı değil)"
        confirm_modal_title: "Bağlan%{provider} Hesap"
        confirm_description:
          account_specific: "Sizin %{provider} hesabınız '%{account_description}' doğrulama için kullanılacak."
          generic: "Sizin %{provider} hesabınız doğrulama için kullanılacak."
      name:
        title: "İsim"
        instructions: "tam adın (opsiyonel)"
        instructions_required: "Tam adın"
        too_short: "İsmin çok kısa"
        ok: "İsmin iyi görünüyor"
      username:
        title: "Kullanıcı adı"
        instructions: "Benzersiz, boşluksuz, kısa"
        short_instructions: "Kullanıcılar senden @{{username}} olarak bahsedebilirler"
        available: "Kullanıcı adı müsait"
        not_available: "Uygun değil. Şunu denemeni öneririz: {{suggestion}} "
        not_available_no_suggestion: "Kullanılabilir değil"
        too_short: "Kullanıcı adın çok kısa"
        too_long: "Kullanıcı adın çok uzun"
        checking: "Kullanıcı adı müsait mi kontrol ediliyor..."
        prefilled: "E-posta bu kullanıcı adı ile eşleşiyor"
      locale:
        title: "Arayüz dili"
        instructions: "Kullanıcı arayüz dili. Sayfayı yenilediğin zaman değişecek. "
        default: "(varsayılan)"
        any: "hiçbir"
      password_confirmation:
        title: "Şifre tekrarı"
      auth_tokens:
        title: "Son Kullanılan Cihazlar"
        ip: "IP"
        details: "Detaylar"
        log_out_all: "Hepisini Çıkış Yap"
        active: "şimdi aktif"
        not_you: "Sen değil?"
        show_all: "Tümünü göster ({{count}})"
        show_few: "Daha az göster"
        was_this_you: "Bu sen miydin?"
        was_this_you_description: "Siz değilseniz, şifrenizi değiştirmenizi ve her yerden oturumu kapatmanızı öneririz."
        browser_and_device: "{{browser}} şunda {{device}}"
        secure_account: "Hesabımı güven altına al"
        latest_post: "En son gönderdiğiniz ..."
      last_posted: "Son Gönderi"
      last_emailed: "Gönderilen Son E-posta"
      last_seen: "Görüldü"
      created: "Katıldı"
      log_out: "Oturumu Kapat"
      location: "Lokasyon"
      website: "Web Sitesi"
      email_settings: "E-posta"
      hide_profile_and_presence: "Herkese açık profilimi ve durum özelliklerini gizle"
      enable_physical_keyboard: "iPad'de fiziksel klavye desteğini etkinleştir"
      text_size:
        title: "Yazı Boyutu"
        smaller: "Daha küçük"
        normal: "Normal"
        larger: "Daha büyük"
        largest: "En büyük"
      title_count_mode:
        title: "Arka plan sayfası başlığı aşağıdakilerin sayısını gösterir:"
        notifications: "Yeni bildirimler"
        contextual: "Yeni sayfa içeriği"
      like_notification_frequency:
        title: "Beğenildiğinde bildir"
        always: "Her zaman"
        first_time_and_daily: "Günlük olarak bir gönderi ilk kez beğenildiğinde"
        first_time: "Gönderi ilk kez beğenildiğinde"
        never: "Asla"
      email_previous_replies:
        title: "Önceki cevapları e-postaların sonuna ekle"
        unless_emailed: "daha önce gönderilmedi ise"
        always: "her zaman"
        never: "asla"
      email_digests:
        title: "Burayı ziyaret etmediğimde, bana popüler konuların ve yanıtların bir özetini gönder"
        every_30_minutes: "Her 30 dakikada"
        every_hour: "saatlik"
        daily: "günlük"
        weekly: "haftalık"
        every_month: "her ay"
        every_six_months: "her altı ayda bir"
      email_level:
        title: "Herhangi biri gönderimi yanıtladığında, benden alıntı yaptığında, @kullanıcıadı şeklinde bahsettiğinde ya da beni bir konuya davet ettiğinde bana e-posta gönder"
        always: "her zaman"
        only_when_away: "sadece uzaktayken"
        never: "asla"
      email_messages_level: "Herhangi biri bana mesaj yazdığında bana e-posta gönder"
      include_tl0_in_digests: "Yeni kullanıcılardan gelen içeriği özet e-postalarına ekle"
      email_in_reply_to: "Gönderilere gelen cevapların bir örneğini e-postaya ekle"
      other_settings: "Diğer"
      categories_settings: "Kategoriler"
      new_topic_duration:
        label: "Konuları şu durumda yeni kabul et"
        not_viewed: "Onları henüz görüntülemedim"
        last_here: "son ziyaretimden beri oluşturulanlar"
        after_1_day: "son 1 gün içinde oluşturulanlar"
        after_2_days: "son 2 gün içinde oluşturulanlar"
        after_1_week: "son 1 hafta içinde oluşturulanlar"
        after_2_weeks: "son 2 hafta içinde oluşturulanlar"
      auto_track_topics: "Girdiğim konuları otomatik olarak takip et"
      auto_track_options:
        never: "asla"
        immediately: "hemen"
        after_30_seconds: "30 saniye sonra"
        after_1_minute: "1 dakika sonra"
        after_2_minutes: "2 dakika sonra"
        after_3_minutes: "3 dakika sonra"
        after_4_minutes: "4 dakika sonra"
        after_5_minutes: "5 dakika sonra"
        after_10_minutes: "10 dakika sonra"
      notification_level_when_replying: "Bir konuya gönderi yaptığımda, konuyu şuna ayarla"
      invited:
        search: "davet etmek için yaz..."
        title: "Davetler"
        user: "Davet Edilen Kullanıcı"
        sent: "Son Gönderilen"
        none: "Görüntülenebilecek bir davet mevcut değil."
        truncated:
          one: "İlk {{count}} davet gösteriliyor."
          other: "İlk {{count}} davet gösteriliyor."
        redeemed: "Kabul Edilen Davetler"
        redeemed_tab: "Kabul Edildi"
        redeemed_tab_with_count: "Kabul edildi ({{count}})"
        redeemed_at: "Kabul Edildi"
        pending: "Bekleyen Davetler"
        pending_tab: "Bekleyen"
        pending_tab_with_count: "Beklemede ({{count}})"
        topics_entered: "Görüntülenen Konular"
        posts_read_count: "Okunmuş Gönderi"
        expired: "Bu davetin süresi doldu."
        rescind: "Kaldır"
        rescinded: "Davet kaldırıldı"
        rescind_all: "Süresi Dolan Davetleri Kaldır"
        rescinded_all: "Tüm Süresi Dolmuş Davetiyeler kaldırıldı!"
        rescind_all_confirm: "Süresi dolmuş tüm davetiyeleri kaldırmak istediğinizden emin misiniz?"
        reinvite: "Daveti Tekrar Gönder"
        reinvite_all: "Tüm davetleri tekrar gönder"
        reinvite_all_confirm: "Tüm davetleri tekrar göndermek istediğine emin misin?"
        reinvited: "Davet tekrar gönderildi"
        reinvited_all: "Tüm davetler tekrar gönderildi!"
        time_read: "Okunma Zamanı"
        days_visited: "Ziyaret Edilen Gün"
        account_age_days: "Günlük hesap yaşı"
        create: "Davet Gönder"
        generate_link: "Davet Bağlantısını Kopyala"
        link_generated: "Davet bağlantısı başarılı bir şekilde oluşturuldu! "
        valid_for: "Davet bağlantısı sadece bu adres için geçerli: %{email}"
        bulk_invite:
          none: "Henüz hiç kimseyi davet etmedin. Kişsel davet gönderebilir ya da <a href='https://meta.discourse.org/t/send-bulk-invites/16468'>CSV dosyası yüklerek</a> birden fazla kişiyi davet edebilirsin. "
          text: "Dosyadan Toplu Davet Gönder"
          success: "Dosya başarıyla yüklendi. İşlem tamamlandığında mesaj yoluyla bilgilendirileceksin."
          error: "Üzgünüz, dosya CSV formatında olmalı. "
          confirmation_message: "Yüklenen dosyadaki herkese davetleri e-posta ile göndermek üzeresiniz."
      password:
        title: "Şifre"
        too_short: "Şifren çok kısa"
        common: "Bu şifre çokça kullanılan bir şifre"
        same_as_username: "Şifren kullanıcı adınla aynı."
        same_as_email: "Şifren e-posta adresinle aynı."
        ok: "Şifren iyi gözüküyor."
        instructions: "en az %{count} karakter"
      summary:
        title: "Özet"
        stats: "İstatistik"
        time_read: "okunma süresi"
        recent_time_read: "son okunma süresi"
        topic_count:
          one: "oluşturulan konular"
          other: "oluşturulan konular"
        post_count:
          one: "oluşturulan gönderiler"
          other: "oluşturulan gönderiler"
        likes_given:
          one: "verilen"
          other: "verilen"
        likes_received:
          one: "alınan"
          other: "alınan"
        days_visited:
          one: "ziyaret edilen gün"
          other: "günlük ziyaret"
        topics_entered:
          one: "görüntülenmiş başlıklar"
          other: "görüntülenmiş konular"
        posts_read:
          one: "okunmuş gönderi"
          other: "okunmuş gönderi"
        bookmark_count:
          one: "imler"
          other: "işaretliler"
        top_replies: "En çok cevaplananlar"
        no_replies: "Henüz cevaplanmamış "
        more_replies: "Daha fazla cevap"
        top_topics: "En çok konuşulan konular"
        no_topics: "Henüz konu bulunmuyor."
        more_topics: "Daha fazla konu"
        top_badges: "En tepedeki rozetler"
        no_badges: "Henüz rozet bulunmuyor."
        more_badges: "Daha fazla rozet"
        top_links: "En çok kullanılan bağlantılar"
        no_links: "Henüz bir bağlantı bulunmuyor."
        most_liked_by: "En Çok Beğenen"
        most_liked_users: "En Çok Beğenilen"
        most_replied_to_users: "En Çok Cevaplanan"
        no_likes: "Henüz beğeni bulunmuyor."
        top_categories: "En Çok Konuşulan Kategoriler"
        topics: "Konular"
        replies: "Cevaplar"
      ip_address:
        title: "Son IP Adresi"
      registration_ip_address:
        title: "Kayıt IP Adresi"
      avatar:
        title: "Profil Resmi"
        header_title: "profil, mesajlar, işaretlenenler ve tercihler"
      title:
        title: "Başlık"
        none: "(hiçbiri)"
      primary_group:
        title: "Ana Grup"
        none: "(hiçbiri)"
      filters:
        all: "Hepsi"
      stream:
        posted_by: "Tarafından gönderildi"
        sent_by: "Tarafından gönderildi"
        private_message: "mesaj"
        the_topic: "konu"
    loading: "Yükleniyor..."
    errors:
      prev_page: "yüklemeye çalışırken "
      reasons:
        network: "Ağ Hatası"
        server: "Sunucu Hatası"
        forbidden: "Erişim Reddedildi"
        unknown: "Hata"
        not_found: "Sayfa Bulunamadı"
      desc:
        network: "Lütfen bağlantını kontrol et"
        network_fixed: "Geri döndü gibi gözüküyor."
        server: "Hata kodu : {{status}}"
        forbidden: "Bunu görüntüleme iznin yok "
        not_found: "Hoop, uygulama var olmayan bir URL'yi yüklemeye çalıştı."
        unknown: "Bir şeyler ters gitti."
      buttons:
        back: "Geri Dön"
        again: "Tekrar Dene"
        fixed: "Sayfayı Yükle"
    close: "Kapat"
    assets_changed_confirm: "Bu site henüz güncellendi. Son hali için sayfayı yenilemek ister misin?"
    logout: "Çıkış yaptın."
    refresh: "Yenile"
    read_only_mode:
      enabled: "Bu site salt-okunur modda. Lütfen taramaya devam et, ancak yanıtlama, beğenme ve diğer eylemler şu an için devre dışı durumda. "
      login_disabled: "Site salt-okunur modda iken giriş işlemi devre dışı bırakılır ."
      logout_disabled: "Site salt-okunur modda iken çıkış işlemi yapılamaz."
    too_few_topics_and_posts_notice: "Haydi <a href='https://blog.discourse.org/2014/08/building-a-discourse-community/'>tartışma başlasın!</a>Burada <strong>%{currentTopics}</strong> konu ve <strong>%{currentPosts}</strong> gönderi var. Ziyaretçilerin okuması ve yanıtlaması için tavsiye ettiğimiz en az <strong>%{requiredTopics}</strong> konu ve <strong>%{requiredPosts}</strong> gönderi. Bu mesajı yalnızca yetkili görebilir."
    too_few_topics_notice: "Haydi <a href='https://blog.discourse.org/2014/08/building-a-discourse-community/'>tartışma başlasın!</a>Burada <strong>%{currentTopics}</strong> konu var. Ziyaretçilerin okuması ve yanıtlaması için tavsiye ettiğimiz en az <strong>%{requiredTopics}</strong> konudur. Bu mesajı yalnızca yetkili görebilir."
    too_few_posts_notice: "Haydi <a href='https://blog.discourse.org/2014/08/building-a-discourse-community/'>tartışma başlasın!</a>Burada <strong>%{currentPosts}</strong> gönderi var. Ziyaretçilerin okuması ve yanıtlaması için tavsiye ettiğimiz en az <strong>%{requiredPosts}</strong> gönderidir. Bu iletiyi yalnızca yetkili görebilir."
    logs_error_rate_notice:
      reached_hour_MF: "<b>{relativeAge}</b>– <a href='{url}' target='_blank'>{rate, plural, one {# hata/saat} diğeri {# hata/saat}}</a> site limitlerine ulaştı {limit, plural, one {# hata/saat} other {# hata/saat}}."
      reached_minute_MF: "<b>{relativeAge}</b>– <a href='{url}' target='_blank'>{rate, plural, one {# hata/saat}  {# hata/dakika}}</a> site limitlerine ulaştı {limit, plural, one {# hata/dakika} other {# hata/dakika}}."
      exceeded_hour_MF: "<b>{relativeAge}</b>– <a href='{url}' target='_blank'>{rate, plural, one {# hata/saat} diğeri {# hata/saat}}</a> site ayarlanmış limitini aştı {limit, plural, one {# hata/saat} diğer{# hata/saat}}."
      exceeded_minute_MF: "<b>{relativeAge}</b>– <a href='{url}' target='_blank'>{rate, plural, one {# hata/saat}  {# hata/dakika}}</a> site ayarlanmış limitlerini aştı {limit, plural, one {# hata/dakika} diğer {# hata/dakika}}."
    learn_more: "daha fazlasını öğren..."
    all_time: "toplam"
    all_time_desc: "oluşturulan tüm konular "
    year: "yıl"
    year_desc: "son 365 günde oluşturulan konular"
    month: "ay"
    month_desc: "son 30 günde oluşturulan konular"
    week: "hafta"
    week_desc: "son 7 günde oluşturulan konular"
    day: "gün"
    first_post: İlk gönderi
    mute: Sessiz
    unmute: Sessiz iptali
    last_post: Gönderilen
    time_read: Okunan
    time_read_recently: "%{time_read} son günlerde"
    time_read_tooltip: "%{time_read} toplam okuma zamanı"
    time_read_recently_tooltip: "%{time_read} toplam okuma zamanı (%{recent_time_read} son 60 gün içerisinde)"
    last_reply_lowercase: son cevap
    replies_lowercase:
      one: cevap
      other: cevaplar
    signup_cta:
      sign_up: "Kayıt Ol"
      hide_session: "Yarın bana hatırlat"
      hide_forever: "hayır teşekkürler"
      hidden_for_session: "Tamam, sana yarın soracağım. Her zaman \"Giriş Yap\" kısmını kullanarak da hesap oluşturabilirsin.."
      intro: "Merhaba! Tartışmanın tadını çıkarıyor gibisiniz, ancak henüz bir hesap için kaydolmadınız."
      value_prop: "Bir hesap oluşturduğunuzda, ne okuduğunuzu kaydediyoruz, böylece her zaman kaldığınız yerden okumaya devam edebiliyorsunuz. Ayrıca, burada ve e-posta yoluyla, biri size yanıt verdiğinde bildirim alıyorsunuz ve sediğinizi paylaşmak için gönderileri beğenebiliyorsunuz. :Heartpulse:"
    summary:
      enabled_description: "Bu konunun özetini görüntülüyorsun: Okuyucularımızın en çok ilgisini çeken gönderiler"
      description: "<b>{{replyCount}}</b> adet cevap var."
      description_time: "Tahmini okuma süresi <b>{{readingTime}} dakika</b> olan <b>{{replyCount}}</b> cevap var."
      enable: "Bu Konuyu Özetle"
      disable: "Tüm Gönderileri Göster"
    deleted_filter:
      enabled_description: "Bu konu silinmiş gönderiler içeriyor. Silinmiş gönderiler gizli durumda. "
      disabled_description: "Bu konudaki silinen gönderiler gösteriliyor."
      enable: "Silinen Gönderileri Gizle"
      disable: "Silinen Gönderileri Göster"
    private_message_info:
      title: "Mesaj"
      invite: "Başkalarını Davet Et..."
      edit: "Ekle ya da Kaldır ..."
      leave_message: "Gerçekten bu mesajdan çıkmak mı istiyorsun?"
      remove_allowed_user: "Bu mesajdan {{name}} isimli kullanıcıyı çıkarmak istediğine emin misin?"
      remove_allowed_group: "Gerçekten {{name}} isimli kullanıcıyı bu mesajdan kaldırmak istiyor musun?"
    email: "E-posta"
    username: "Kullanıcı Adı"
    last_seen: "Görülen"
    created: "Oluşturuldu"
    created_lowercase: "oluşturuldu"
    trust_level: "Güven Seviyesi"
    search_hint: "kullanıcı adı, e-posta veya IP adresi"
    create_account:
      disclaimer: "Kayıt olarak <a href='{{privacy_link}}' target='blank'>Gizlilik İlkeleri'ni</a> ve <a href='{{tos_link}}' target='blank'>Hizmet Şartları'nı</a> kabul etmiş olursunuz."
      title: "Yeni Hesap Oluştur"
      failed: "Bir şeyler ters gitti. Bu e-posta ile daha önce bir kayıt oluşturulmuş olabilir. \"Şifremi unuttum\" bağlantısına tıklayarak ilerlemeni öneririz. "
    forgot_password:
      title: "Şifre Sıfırlama"
      action: "Şifremi unuttum"
      invite: "Kullanıcı adını ya da e-posta adresini gir. Sana şifre sıfırlama e-postası göndereceğiz. "
      reset: "Şifre Sıfırlama "
      complete_username: " <b>%{username}</b> kullanıcı adı ile eşleşen bir hesap bulunması durumunda, kısa bir süre içerisinde şifreni nasıl sıfırlayacağını açıklayan bir e-posta alacaksın. "
      complete_email: " <b>%{email}</b> adresi ile eşleşen bir hesap bulunması durumunda, kısa bir süre içerisinde şifreni nasıl sıfırlayacağını açıklayan bir e-posta alacaksın. "
      complete_username_not_found: "Hiçbir hesap kullanıcı adı <b>%{username}</b> ile eşleşmiyor"
      complete_email_not_found: "Hiçbir hesap <b>%{email}</b> adresi ile eşleşmiyor"
      help: "Email ulaşmadı mı? Öncelikle spam kutunuza düşmediğinden emin olun. <p> Hangi email adresini kullandığınızdan emin değil misiniz? Bir email adresi girin, kayıtlı olup olmadığını size bildirelim.</p><p> Eğer hesabınızla ilişkili email adresini kullanamıyorsanız, lütfen<a href='%{basePath}/about'> yardımsever ekibimizle</a> iletişime geçin.</p>"
      button_ok: "Tamam"
      button_help: "Yardım"
    email_login:
      link_label: "Bana \"Giriş Bağlantısı\"nı e-posta ile gönder"
      button_label: "e-posta ile"
      complete_username: "<b>%{username}</b> kullanıcı adı bir hesap ile eşleşirse, kısa bir süre içinde giriş bağlantısına sahip bir e-posta alacaksınız."
      complete_email: "<b>%{email}</b> e-posta adresi bir hesap ile eşleşirse, kısa bir süre içinde giriş bağlantısına sahip bir e-posta alacaksınız."
      complete_username_found: "<b>%{username}</b> kullanıcı adıyla eşleşen bir hesap bulduk, kısa bir süre içerisinde giriş bağlantısına sahip bir e-posta alacaksınız."
      complete_email_found: "<b>%{email}</b> e-posta adresi ile eşleşen bir hesap bulduk, kısa bir süre içinde giriş bağlantısına sahip bir e-posta alacaksınız."
      complete_username_not_found: "Hiçbir hesap kullanıcı adı <b>%{username}</b> ile eşleşmiyor"
      complete_email_not_found: "%{email} Hiçbir hesap bulunamadı"
      confirm_title: "%{site_name} devam et"
<<<<<<< HEAD
=======
      logging_in_as: "%{email} olarak giriş yapılıyor"
      confirm_button: Giriş yapmayı bitir
>>>>>>> baba1cc0
    login:
      title: "Giriş Yap"
      username: "Kullanıcı"
      password: "Şifre"
      second_factor_title: "İki Faktörlü Kimlik Doğrulama"
      second_factor_description: "Lütfen uygulamadan \"Kimlik Doğrulama Kodu\"nu gir:"
      second_factor_backup: "Bir yedekleme kodu kullanarak giriş yapın"
      second_factor_backup_title: "İki Faktörlü Yedekleme"
      second_factor_backup_description: "Lütfen yedek kodlarından birini gir:"
      second_factor: "Authenticator uygulamasını kullanarak giriş yapın"
      security_key_description: "Fiziksel güvenlik anahtarınızı hazırladığınızda, aşağıdaki Güvenlik Anahtarıyla Kimlik Doğrula düğmesine basın."
      security_key_alternative: "Başka bir yol dene"
      security_key_authenticate: "Güvenlik Anahtarı ile Kimlik Doğrulama"
      security_key_not_allowed_error: "Güvenlik anahtarı kimlik doğrulama işlemi zaman aşımına uğradı veya iptal edildi."
      security_key_no_matching_credential_error: "Sağlanan güvenlik anahtarında eşleşen kimlik bilgisi bulunamadı."
      security_key_support_missing_error: "Geçerli cihazınız veya tarayıcınız güvenlik tuşlarının kullanımını desteklemiyor. Lütfen farklı bir yöntem kullanın."
      email_placeholder: "e-posta veya kullanıcı adı"
      caps_lock_warning: "Caps Lock açık"
      error: "Bilinmeyen hata"
      cookies_error: "Tarayıcınızda çerezler devre dışı bırakılmış görünüyor. Giriş yapabilmek için önce çerezleri etkinleştirmeniz gerekmektedir."
      rate_limit: "Tekrar giriş yapmayı denemeden önce lütfen bekle. "
      blank_username: "Lütfen e-posta adresinizi ya da kullanıcı adınızı girin."
      blank_username_or_password: "Lütfen e-posta adresini ya da kullanıcı adını ve şifreni gir."
      reset_password: "Şifre Sıfırlama"
      logging_in: "Oturum açılıyor..."
      or: "ya da"
      authenticating: "Kimliğin doğrulanıyor..."
      awaiting_activation: "Hesabın etkinleştirme işlemini bekliyor. Başka bir etkinleştirme e-postası göndermek için \"Şifremi Unuttum\" bağlantısını kullan."
      awaiting_approval: "Hesabın henüz bir görevli tarafından onaylanmadı. Onaylandığında e-posta ile bilgilendirileceksin."
      requires_invite: "Üzgünüz, bu foruma sadece davetliler erişebilir."
      not_activated: "Henüz oturum açamazsın. Hesabını etkinleştirmek için daha önceden <b>{{sentTo}}</b> adresine yollanan aktivasyon e-postasındaki açıklamaları okumalısın. "
      not_allowed_from_ip_address: "Bu IP adresinden giriş yapamazsın. "
      admin_not_allowed_from_ip_address: "Bu IP adresinden yönetici olarak giriş yapamazsın. "
      resend_activation_email: "Aktivasyon e-postasını tekrar göndermek için buraya tıkla. "
      omniauth_disallow_totp: "Hesabınızın iki faktör kimlik doğrulaması etkin. Lütfen şifrenizle giriş yapın."
      resend_title: "Aktivasyon e-postasını tekrar gönder"
      change_email: "E-posta adresini değiştir"
      provide_new_email: "Yeni bir adres gir. Onay e-postanı tekrar gönderelim."
      submit_new_email: "E-posta adresi güncelle"
      sent_activation_email_again: "<b>{{currentEmail}}</b> adresine yeni bir etkinleştirme e-postası yolladık. Bu e-postanın sana ulaşması birkaç dakika sürebilir. İstenmeyen klasörünü kontrol etmeyi unutma."
      sent_activation_email_again_generic: "Başka bir aktivasyon e-postası gönderdik. Gelmesi birkaç dakika sürebilir; spam klasörünü kontrol ettiğinizden emin olun."
      to_continue: "Lütfen Giriş Yap"
      preferences: "Tercihlerini değiştirebilmek için giriş yapman gerekiyor."
      forgot: "Hesap bilgilerimi hatırlamıyorum"
      not_approved: "Hesabın henüz onaylanmış değil. Onaylandığında e--posta ile bilgilendirileceksin. "
      google_oauth2:
        name: "Google"
        title: "Google ile"
      twitter:
        name: "Twitter"
        title: "Twitter ile"
      instagram:
        name: "Instagram"
        title: "Instagram ile"
      facebook:
        name: "Facebook"
        title: "Facebook ile"
      github:
        name: "GitHub"
        title: "GitHub ile"
      discord:
        name: "Discord"
        title: "Discord ile"
      second_factor_toggle:
        totp: "Bunun yerine bir doğrulama uygulaması kullanın"
        backup_code: "Bunun yerine bir yedekleme kodu kullanın"
    invites:
      accept_title: "Davet"
      welcome_to: "%{site_name} hoş geldin!"
      invited_by: "Davet gönderen:"
      social_login_available: "Ayrıca bu e-posta adresini kullanan tüm sosyal ağ girişleriyle oturum açabileceksin."
      your_email: "Hesap e-posta adresin <b>%{email}</b>."
      accept_invite: "Daveti kabul et"
      success: "Hesabın oluşturuldu ve şimdi giriş yaptın."
      name_label: "İsim"
      password_label: "Şifre Belirle"
      optional_description: "(isteğe bağlı)"
    password_reset:
      continue: "%{site_name} devam et"
    emoji_set:
      apple_international: "Apple/Uluslararası"
      google: "Google"
      twitter: "Twitter"
      emoji_one: "JoyPixels (eski adıyla EmojiOne)"
      win10: "Win10"
      google_classic: "Google Classic"
      facebook_messenger: "Facebook Messenger"
    category_page_style:
      categories_only: "Yalnızca Kategoriler"
      categories_with_featured_topics: "Öne çıkan konulardaki kategoriler"
      categories_and_latest_topics: "Kategoriler ve Son Konular"
      categories_and_top_topics: "Kategoriler ve Popüler Konular"
      categories_boxes: "Alt Kategorili Kutular"
      categories_boxes_with_topics: "Sunulan Konuları içeren Kutular"
    shortcut_modifier_key:
      shift: "Shift"
      ctrl: "Ctrl"
      alt: "Alt"
      enter: "Gir"
    conditional_loading_section:
      loading: Yükleniyor...
    category_row:
      topic_count: "{{count}} bu kategorideki konular"
    select_kit:
      default_header_text: Seç...
      no_content: Hiçbir eşleşme bulunamadı
      filter_placeholder: Ara...
      filter_placeholder_with_any: Ara ya da yarat ...
      create: "'{{content}}' Oluştur"
      max_content_reached:
        one: "Yalnızca {{count}} konu seçebilirsiniz"
        other: "Yalnızca {{count}} konuları seçebilirsiniz"
      min_content_not_reached:
        one: "En azından {{count}} konu seçiniz"
        other: "En azından {{count}}konuları seçiniz"
      invalid_selection_length: "Seçim en az {{count}} karakter olmalıdır."
    date_time_picker:
      from: Kimden
      to: Kime
      errors:
        to_before_from: "Bugüne kadar olan tarihten itibaren olmalıdır."
    emoji_picker:
      filter_placeholder: Emoji ara
      smileys_&_emotion: Emojiler ve Duygular
      people_&_body: İnsanlar ve Vücut
      animals_&_nature: Hayvanlar ve Doğa
      food_&_drink: Yiyecek ve içecek
      travel_&_places: Seyahat ve Yerler
      activities: Faaliyetler
      objects: Nesneler
      symbols: Semboller
      flags: Bayraklar
      custom: Özel emojiler
      recent: Son zamanlarda kullanılmış
      default_tone: Görünüm rengi yok
      light_tone: Açık görünüm tonu
      medium_light_tone: Orta açık görünüm tonu
      medium_tone: Orta görünüm tonu
      medium_dark_tone: Orta koyu görünüm tonu
      dark_tone: Koyu görünüm tonu
    shared_drafts:
      title: "Paylaşılan taslaklar"
      notice: "Bu konu, yalnızca <b>{{category}}</b> kategorisini görebilen kişiler tarafından görülebilir."
      destination_category: "Hedef Kategori"
      publish: "Paylaşılan Taslağı Yayımla"
      confirm_publish: "Bu taslağı yayımlamak istediğine emin misin?"
      publishing: "Konu yayımlanıyor..."
    composer:
      emoji: "Emoji :)"
      more_emoji: "daha..."
      options: "Seçenekler"
      whisper: "fısıltı"
      unlist: "listelenmedi"
      blockquote_text: "Blok-alıntı"
      add_warning: "Bu resmi bir uyarıdır."
      toggle_whisper: "Fısıldamayı Aç/Kapa"
      toggle_unlisted: "Listelenmemiş değişiklik"
      posting_not_on_topic: "Hangi konuyu cevaplamak istiyorsun?"
      saved_local_draft_tip: "yerel olarak kaydedildi"
      similar_topics: "Konun şunlara benziyor..."
      drafts_offline: "çevrimdışı taslaklar"
      edit_conflict: "çakışmayı düzenle"
      group_mentioned_limit: "<b>Uyarı!</b> <a href='{{group_link}}'>{{group}}</a>'den bahsettiniz, ancak bu grubun yönetici tarafından yapılandırılmış olan maksimum {{max}} kullanıcıdan bahsetme sınırını aşan daha fazla üyesi var. Kimse haberdar edilmeyecek."
      group_mentioned:
        one: "{{group}} hakkında konuşarak <a href='{{group_link}}'>{{count}} kişiyi</a> bilgilendirmek üzeresin, emin misin?"
        other: "{{group}} hakkında konuşarak <a href='{{group_link}}'>{{count}} kişiyi</a> bilgilendirmek üzeresin, emin misin?"
      cannot_see_mention:
        category: "{{username}} adlı kullanıcıdan bahsettin fakat bildirim gönderilmeyecek çünkü kullanıcının bu kategoriye ulaşma izni yok. Kullanıcının bildirimi görebilmesi için onu bu gruba eklemen gerekiyor. "
        private: "{{username}} adlı kullanıcıdan bahsettin fakat bildirim gönderilmeyecek çünkü kullanıcının bu kişisel mesaja ulaşma izni yok. Kişisel mesaja ulaşabilmesi için kullanıcıyı PM'ye eklemen gerekiyor. "
      duplicate_link: "Görünüşe göre <b>{{domain}}</b> alan adına bağlanan bağlantınız <b>@{{username}}</b> tarafından konu içine <a href='{{post_url}}'>gönderdiği cevapta {{ago}}</a> yayınlanmış görünüyor.  Tekrar yayınlamak istediğinize emin misiniz?"
      reference_topic_title: "RE: {{title}}"
      error:
        title_missing: "Başlık gerekli"
        title_too_short: "Başlık en az {{min}} karakter olmalı"
        title_too_long: "Başlık {{max}} karakterden daha uzun olamaz"
        post_missing: "Gönderi boş olamaz"
        post_length: "Gönderi en az {{min}} karakter olmalı"
        try_like: "{{heart}} düğmesini denediniz mi?"
        category_missing: "Bir kategori seçmelisin"
        tags_missing: "En azından {{count}} etiket seçmelisin"
        topic_template_not_modified: "Lütfen konu şablonunu düzenleyerek daha fazla ayrıntı ekleyin."
      save_edit: "Değişikliği Kaydet"
      overwrite_edit: "Üzerine Yaz"
      reply_original: "Asıl konu üzerinden cevap ver"
      reply_here: "Buradan Cevapla"
      reply: "Cevapla"
      cancel: "İptal et"
      create_topic: "Konu Oluştur"
      create_pm: "Mesaj"
      create_whisper: "Fısılda"
      create_shared_draft: "Paylaşılmış taslak oluştur"
      edit_shared_draft: "Paylaşılmış Taslağı Düzenle"
      title: "Ya da Ctrl+Enter'a bas"
      users_placeholder: "Kullanıcı ekle"
      title_placeholder: "Tek cümleyle açıklamak gerekirse bu tartışmanın konusu nedir?"
      title_or_link_placeholder: "Buraya bir konu gir veya bir bağlantı paylaş"
      edit_reason_placeholder: "neden düzenleme yapıyorsun?"
      topic_featured_link_placeholder: "Başlığı olan bir bağlantı gir."
      remove_featured_link: "Konudan bağlantıyı kaldır."
      reply_placeholder: "Buraya yaz. Biçimlendirmek için Markdown, BBCode ya da HTML kullanabilirsin. Resimleri sürükleyebilir ya da yapıştırabilirsin."
      reply_placeholder_no_images: "Buraya yaz. Biçimlendirme için Markdown, BBCode ya da HTML kullan."
      reply_placeholder_choose_category: "Buraya yazmadan önce bir kategori seçin."
      view_new_post: "Yeni gönderini görüntüle."
      saving: "Kaydediliyor"
      saved: "Kaydedildi!"
      saved_draft: "Gönderi taslağı devam ediyor. Devam etmek için dokunun."
      uploading: "Yükleniyor..."
      show_preview: "önizlemeyi göster &raquo;"
      hide_preview: "&laquo; önizlemeyi gizle"
      quote_post_title: "Tüm gönderiyi göster"
      bold_label: "B"
      bold_title: "Güçlü"
      bold_text: "güçlü metin"
      italic_label: "I"
      italic_title: "Vurgulama"
      italic_text: "vurgulanan yazı"
      link_title: "Hyperlink "
      link_description: "buraya bağlantı açıklamasını gir"
      link_dialog_title: "Hyperlink ekle"
      link_optional_text: "isteğe bağlı başlık"
      link_url_placeholder: "Arama konularına bir URL yapıştırın veya yazın"
      quote_title: "Blok-alıntı"
      quote_text: "Blok-alıntı"
      code_title: "Önceden biçimlendirilmiş yazı"
      code_text: "paragraf girintisi 4 boşluktan oluşan, önceden biçimlendirilen yazı"
      paste_code_text: "kodu buraya gir veya yapıştır"
      upload_title: "Yükle"
      upload_description: "yükleme açıklamasını buraya gir"
      olist_title: "Numaralandırılmış Liste"
      ulist_title: "Madde İşaretli Liste"
      list_item: "Liste öğesi"
      toggle_direction: "Değiştirme Yönü"
      help: "Düzenleme Yardım İndirimi"
      collapse: "yazım alanını küçült"
      open: "yaratıcı panelini aç"
      abandon: "yazım alanını kapat ve taslağı sil"
      enter_fullscreen: "tam ekran yaratıcıya gir"
      exit_fullscreen: "tam ekran yaratıcıdan çık"
      modal_ok: "Tamam"
      modal_cancel: "İptal"
      cant_send_pm: "Üzgünüz, %{username} kullanıcısına mesaj gönderemezsin."
      yourself_confirm:
        title: "Alıcıları eklemeyi unuttun mu?"
        body: "Bu mesaj şu an sadece sana gönderiliyor!"
      admin_options_title: "Bu başlık için isteğe bağlı görevli ayarları"
      composer_actions:
        reply: Yanıt
        draft: Taslak
        edit: Düzenle
        reply_to_post:
          label: " %{postUsername} tarafından %{postNumber} gönderi cevaplandı."
          desc: "İlgili gönderiyi cevapla "
        reply_as_new_topic:
          label: Bağlantılı konu olarak yanıtla
          desc: Bu konuyla bağlantılı yeni bir konu oluştur
          confirm: Bağlantılı bir konu oluşturduğunuzda üzerine yazılacak yeni bir konu taslağınız var.
        reply_as_private_message:
          label: Yeni Mesaj
          desc: Kişisel bir mesaj oluştur
        reply_to_topic:
          label: Konuyu yanıtla
          desc: "Gönderiyi değil, konuyu yanıtla"
        toggle_whisper:
          label: Fısıltıyı değiştir
          desc: Fısıltılar sadece görevliler tarafından görülebilir
        create_topic:
          label: "Yeni Konu"
        shared_draft:
          label: "Paylaşılan Taslak"
          desc: "Sadece görevli tarafından görülebilecek bir konu tasarla"
        toggle_topic_bump:
          label: "Konu detaylarını değiştir"
          desc: "Son cevap tarihini değiştirmeden yanıtla"
    notifications:
      tooltip:
        regular:
          one: "{{count}} görülmemiş bildirim"
          other: "{{count}} görülmemiş bildirim"
        message:
          one: "{{count}} okunmamış ileti"
          other: "{{count}} okunmamış mesaj"
      title: "@isime yapılan bildirimler, gönderilerin ve konularına verilen cevaplar, mesajlarla vb. ilgili bildiriler"
      none: "Şu an için bildirimler yüklenemiyor."
      empty: "Bildirim yok."
      post_approved: "Gönderiniz onaylandı"
      reviewable_items: "inceleme gerektiren öğeler"
      mentioned: "<span>{{username}}</span> {{description}}"
      group_mentioned: "<span>{{username}}</span> {{description}}"
      quoted: "<span>{{username}}</span> {{description}}"
      replied: "<span>{{username}}</span> {{description}}"
      posted: "<span>{{username}}</span> {{description}}"
      edited: "<span>{{username}}</span> {{description}}"
      liked: "<span>{{username}}</span> {{description}}"
      liked_2: "<span>{{username}}, {{username2}}</span> {{description}}"
      liked_many:
        one: "<span>{{username}}, {{username2}} ve {{count}} diğer</span> {{description}}"
        other: "<span>{{username}}, {{username2}} ve {{count}} diğer</span> {{description}}"
      liked_consolidated_description:
        one: "gönderilerinizden {{count}} tanesi beğenildi"
        other: "gönderilerinizden {{count}} tanesi beğenildi"
      liked_consolidated: "<span>{{username}}</span> {{description}}"
      private_message: "<span>{{username}}</span> {{description}}"
      invited_to_private_message: "<p><span>{{username}}</span> {{description}}"
      invited_to_topic: "<span>{{username}}</span> {{description}}"
      invitee_accepted: "<span>{{username}}</span> davetinizi kabul etti"
      moved_post: "<span>{{username}}</span> {{description}} taşıdı"
      linked: "<span>{{username}}</span> {{description}}"
      granted_badge: "'{{description}}' kazandı"
      topic_reminder: "<span>{{username}}</span> {{description}}"
      watching_first_post: "<span>Yeni Konu</span> {{description}}"
      membership_request_accepted: "&#39;{{group_name}}&#39; üyeliğine kabul edildi"
      membership_request_consolidated: "{{count}} &#39;{{group_name}}&#39; için açık üyelik talepleri"
      group_message_summary:
        one: "{{group_name}} gelen kutunuzdaki {{count}} mesaj var"
        other: "{{group_name}} gelen kutunuzda {{count}} mesajları"
      popup:
        mentioned: '{{username}}, "{{topic}}" başlıklı konuda sizden bahsetti - {{site_title}}'
        group_mentioned: '{{username}} sizden bahsetti "{{topic}}" - {{site_title}}'
        quoted: '{{username}}, "{{topic}}" başlıklı konuda sizden alıntı yaptı - {{site_title}}'
        replied: '{{username}}, "{{topic}}" başlıklı konuda size cevap verdi - {{site_title}}'
        posted: '{{username}}, "{{topic}}" başlıklı konuya yazdı - {{site_title}}'
        private_message: '{{username}} "{{topic}} konusunda "size kişisel bir mesaj gönderdi - {{site_title}} '
        linked: '{{username}}, "{{topic}}" başlıklı konudaki gönderinize bağlantı yaptı - {{site_title}}'
        watching_first_post: '{{username}} yeni bir konu oluşturdu "{{topic}}" - {{site_title}}'
        confirm_title: "Bildirimler etkin - %{site_title}"
        confirm_body: "Başarılı! Bildirimler etkinleştirildi."
        custom: "{{username}} tarafından bildirim %{site_title}"
      titles:
        mentioned: "adı geçen"
        replied: "yeni cevap"
        quoted: "alıntı"
        edited: "düzenlendi"
        liked: "yeni beğeni"
        private_message: "yeni özel mesaj"
        invited_to_private_message: "özel mesaja davet edildi"
        invitee_accepted: "davet kabul edildi"
        posted: "yeni gönderi"
        moved_post: "gönderi taşındı"
        linked: "bağlantılı"
        granted_badge: "rozet verildi"
        invited_to_topic: "konuya davet edildi"
        group_mentioned: "belirtilen grup"
        group_message_summary: "yeni grup mesajları"
        watching_first_post: "yeni konu"
        topic_reminder: "konu hatırlatıcısı"
        liked_consolidated: "yeni beğeniler"
        post_approved: "gönderi onaylandı"
        membership_request_consolidated: "Yeni üyelik talepleri"
    upload_selector:
      title: "Resim ekle"
      title_with_attachments: "Resim ya da dosya ekle"
      from_my_computer: "Kendi cihazımdan"
      from_the_web: "Webden"
      remote_tip: "resme bağlantı ata"
      remote_tip_with_attachments: "dosya ya da resim bağlantısı {{authorized_extensions}}"
      local_tip: "cihazından resimler seç"
      local_tip_with_attachments: "cihazından resim ya da dosya seç {{authorized_extensions}}"
      hint: "(düzenleyiciye \"sürükle ve bırak\" yaparak da yükleyebilirsin)"
      hint_for_supported_browsers: "ayrıca resimleri düzenleyiciye sürükleyip bırakabilir ya da yapıştırabilirsin"
      uploading: "Yükleniyor"
      select_file: "Dosya seç"
      default_image_alt_text: resim
    search:
      sort_by: "Sırala"
      relevance: "Uygunluk "
      latest_post: "Son Gönderi"
      latest_topic: "En son konu"
      most_viewed: "En Çok Görüntülenen"
      most_liked: "En Çok Beğenilen"
      select_all: "Tümünü Seç"
      clear_all: "Tümünü Temizle"
      too_short: "Aradığın terim çok kısa."
      result_count:
        one: "<span class='term'>{{term}}</span> <span>için %{count} sonuç</span>"
        other: "<span class='term'>{{term}}</span> için <span>{{count}} {{plus}} sonuç</span>"
      title: "konu, gönderi, kullanıcı veya kategori ara"
      full_page_title: "konu ya da gönderi ara"
      no_results: "Hiçbir sonuç bulunamadı."
      no_more_results: "Başka sonuç yok."
      searching: "Aranıyor..."
      post_format: "{{username}} tarafından #{{post_number}}"
      results_page: "'{{term}}' için arama sonuçları"
      more_results: "Daha fazla sonuç var. Lütfen arama kriterlerini daralt."
      cant_find: "Aradığını bulamıyor musun?"
      start_new_topic: "Belki de yeni bir başlık oluşturmalısın..."
      or_search_google: "Ya da Google'la aramayı dene:"
      search_google: "Google'la aramayı dene:"
      search_google_button: "Google"
      search_google_title: "Bu sitede ara"
      context:
        user: "@{{username}} kullancısına ait gönderilerde ara"
        category: "#{{category}} kategorisini ara"
        tag: "# {{tag}} etiketini arayın"
        topic: "Bu konuyu ara"
        private_messages: "Mesajlarda ara"
      advanced:
        title: Gelişmiş Arama
        posted_by:
          label: Gönderen
        in_category:
          label: Kategorilendirilmiş
        in_group:
          label: Grupta
        with_badge:
          label: Rozetli
        with_tags:
          label: Etiketlenmiş
        filters:
          label: Sadece şu konulara/ gönderilere dön...
          title: Sadece başlıkta eşleştirme
          likes: beğendiğim
          posted: gönderide bulunduğum
          created: ben yarattım
          watching: İzlediğim
          tracking: Takip ettiğim
          private: Mesajlarımda
          bookmarks: İşaretledim
          first: "ilk gönderidir "
          pinned: sabitlenmiş
          unpinned: sabitlenmemiş
          seen: Okudum
          unseen: Okumadım
          wiki: wiki olan
          images: resim(ler)i dahil et
          all_tags: Yukarıdaki tüm etiketler
        statuses:
          label: Şu şekildeki konular
          open: açık
          closed: kapalı
          public: halka açık
          archived: arşivlenmiş
          noreplies: sıfır cevabı olan
          single_user: tek kullanıcı içeren
        post:
          count:
            label: En az gönderi sayısı
          time:
            label: Gönderilen
            before: önce
            after: sonra
    hamburger_menu: "Diğer bir konu ya da kategoriye git"
    new_item: "yeni"
    go_back: "geri dön"
    not_logged_in_user: "güncel aktivitelerin ve tercihlerin özetinin bulunduğu kullanıcı sayfası"
    current_user: "kendi kullanıcı sayfana git"
    view_all: "tümünü görüntüle"
    topics:
      new_messages_marker: "son ziyaret"
      bulk:
        select_all: "Tümünü Seç"
        clear_all: "Tümünü Temizle"
        unlist_topics: "Konuları Listeleme"
        relist_topics: "Konuları tekrar listele"
        reset_read: "Okunmuşları Sıfırla"
        delete: "Konuları Sil"
        dismiss: "Yoksay"
        dismiss_read: "Okumadıklarını yoksay"
        dismiss_button: "Yoksay..."
        dismiss_tooltip: "Yeni gönderileri görmezden gel ya da konuları takip etmeyi bırak"
        also_dismiss_topics: "Tekrar okunmamış olarak gösterilmemesi için bu konuları takip etmeyi bırak."
        dismiss_new: "Yenileri Yoksay"
        toggle: "konuların toplu seçimini değiştir"
        actions: "Toplu Eylemler"
        change_category: "Kategori düzenle"
        close_topics: "Konuları Kapat"
        archive_topics: "Konuları Arşivle"
        notification_level: "Bildirimler"
        choose_new_category: "Konular için yeni bir kategori seç:"
        selected:
          one: "<b>{{count}}</b> konu seçtiniz."
          other: "<b>{{count}}</b> konu seçtin."
        change_tags: "Etiketleri Değiştir"
        append_tags: "Etiketleri Ekle"
        choose_new_tags: "Bu konular için yeni etiketler seç:"
        choose_append_tags: "Konulara uygulanacak yeni etiketleri seçin:"
        changed_tags: "Bu konuların etiketleri değiştirildi."
      none:
        unread: "Okunmamış konun yok."
        new: "Yeni konun yok."
        read: "Henüz herhangi bir konu okumadın."
        posted: "Henüz herhangi bir konuda gönderi yapmadın"
        latest: "Güncel bir konu yok. Bu üzücü."
        bookmarks: "Henüz bir konu işaretlememişsin. "
        category: "{{category}} konusu yok."
        top: "Popüler bir konu yok."
        educate:
          new: '<p>Yeni konular burada görünecek.</p><p>Öntanımlı olarak son 2 gün içerisinde oluşturulmuş konular yeni olarak nitelendirilir ve <span class="badge new-topic badge-notification" style="vertical-align:middle;line-height:inherit;">yeni</span> ibaresiyle işaretli olarak gösterilir.</p><p> <a href="%{userPrefsUrl}">tercihler</a> sayfanı ziyaret ederek bunu değiştirebilirsin.</p>'
          unread: '<p>Okumadığın konular burada görünecek.</p><p>Öntanımlı olarak, konuların okunmamış sayılması ve kaç tane<span class="badge new-posts badge-notification">1</span> okunmamış mesaj olduğunun gösterilmesi için </p><ul><li>Konuyu oluşturmuş olman</li><li>Konuya cevap vermiş olman</li><li>Konuyu 4 dakikadan fazla okumuş olman</li></ul><p>Veya, konuyu her konunun altında bulunan bildirim kontrol alanından Gözleniyor veya Takip Ediliyor olarak seçmen gerekir.</p><p><a href="%{userPrefsUrl}">tercihler</a> sayfanı ziyaret ederek bunu değiştirebilirsin.</p>'
      bottom:
        latest: "Daha fazla güncel konu yok."
        posted: "Daha fazla gönderilmiş konu yok."
        read: "Daha fazla okunmuş konu yok."
        new: "Daha fazla yeni konu yok."
        unread: "Daha fazla okunmamış konu yok."
        category: "Daha fazla {{category}} konusu yok."
        top: "Daha fazla popüler konu yok."
        bookmarks: "Daha fazla işaretlenmemiş konu yok."
    topic:
      filter_to:
        one: "konuda {{count}} tane gönderi var"
        other: "konuda {{count}} tane gönderi var"
      create: "Yeni Konu"
      create_long: "Yeni bir konu oluştur"
      open_draft: "Taslağı Aç"
      private_message: "Mesaja başla"
      archive_message:
        help: "Mesajı arşivine taşı"
        title: " Arşiv"
      move_to_inbox:
        title: "Gelen kutusuna taşı"
        help: "Mesajı yeniden gelen kutusuna taşı"
      edit_message:
        help: "Mesajın ilk gönderisini düzenle"
        title: "Gönderiyi düzenle"
      defer:
        help: "okunmamış olarak işaretle"
        title: "Ertele"
      feature_on_profile:
        help: "Kullanıcı kartı ve profiliniz üzerinden bu konuya bir bağlantı ekleyin"
        title: "Profil Özelliği"
      remove_from_profile:
        warning: "Profilinizde zaten öne çıkan bir konu var. Devam ederseniz, bu konu mevcut konunun yerine öne çıkacaktır."
        help: "Kullanıcı profilinizdeki bu konunun bağlantısını kaldırın"
        title: "Profilden Kaldır"
      list: "Konular"
      new: "yeni konu"
      unread: "okunmamış"
      new_topics:
        one: "{{count}} yeni konu"
        other: "{{count}} yeni konu"
      unread_topics:
        one: "{{count}} okunmamış konu"
        other: "{{count}} okunmamış konu"
      title: "Konu"
      invalid_access:
        title: "Bu konu özel"
        description: "Üzgünüz, bu konuya erişimin yok!"
        login_required: "Bu konuyu görüntülemek için giriş yapman gerekiyor."
      server_error:
        title: "Konu yüklenemedi."
        description: "Üzgünüz, muhtemelen bir bağlantı sorunundan ötürü bu konuyu yükleyemedik. Lütfen tekrar dene. Eğer sorun devam ederse, bizimle iletişime geçmeni öneririz. "
      not_found:
        title: "Konu bulunamadı."
        description: "Üzgünüz, bu konuyu bulamadık. Bu konu moderatör tarafından kaldırılmış olabilir..."
      total_unread_posts:
        one: "bu konuda {{count}} okunmamış gönderi var"
        other: "bu konuda {{count}} okunmamış gönderi var"
      unread_posts:
        one: "bu konuda {{count}} tane okunmamış eski gönderi var"
        other: "bu konuda {{count}} okunmamış eski gönderi var"
      new_posts:
        one: "bu konuda, son okumanızdan bu yana {{count}} yeni gönderi var"
        other: "bu konuda, son okumandan bu yana {{count}} yeni gönderi var"
      likes:
        one: "bu konuda {{count}} beğeni var"
        other: "bu konuda {{count}} beğeni var"
      back_to_list: "Konu listesine geri dön"
      options: "Konu Seçenekleri"
      show_links: "Bu konunun içindeki bağlantıları göster. "
      toggle_information: "konu ayrıntılarını değiştir"
      read_more_in_category: "Daha fazlası için {{catLink}} kategorisine göz atabilir ya da {{latestLink}}yebilirsin."
      read_more: "Daha fazla okumak mı istiyorsun? {{catLink}} ya da {{latestLink}}."
      group_request: "Bu konuyu görebilmek için `{{name}}` grubundan üyelik talebinde bulunmalısınız."
      group_join: "Bu konuyu görebilmek için {{name}} grubuna katılmalısınız."
      group_request_sent: "Grup üyeliği isteğiniz gönderildi. Kabul edildiğinde bilgilendirileceksiniz."
      unread_indicator: "Bu konunun son mesajını henüz hiç üye okumamış."
      read_more_MF: "{ UNREAD, plural, =0 {} one { <a href='{basePath}/unread'>1 okunmamış mesaj</a> } other { <a href='{basePath}/unread'># okunmamış mesaj</a> } } { NEW, plural, =0 {} one { {BOTH, select, true{ve} false {} other{}} <a href='{basePath}/new'>1 yeni</a> konu} other { {BOTH, select, true{ve } false {} other{}} <a href='{basePath}/new'># yeni</a> konu} } var. {CATEGORY, select, true {{catLink} kategorisine} false {{latestLink}} other {}} göz atabilirsin."
      browse_all_categories: Bütün kategorilere göz at
      view_latest_topics: Son konuları görüntüle
      suggest_create_topic: "Konu oluşturmaya ne dersin?"
      jump_reply_up: Önceki cevaba geç
      jump_reply_down: Sonraki cevaba geç
      deleted: "Konu silindi "
      topic_status_update:
        title: "Konu Zamanlayıcısı"
        save: "Zamanlayıcıyı Ayarla"
        num_of_hours: "Saat:"
        remove: "Zamanlayıcıyı Kaldır"
        publish_to: "Şuraya Yayınla:"
        when: "Ne zaman:"
        public_timer_types: Konu Zamanlayıcıları
        private_timer_types: Kullanıcı Konu Zamanlayıcıları
        time_frame_required: Bir zaman dilimi seç
      auto_update_input:
        none: "Zaman aralığı seç"
        later_today: "Bugün ilerleyen saatlerde"
        tomorrow: "Yarın"
        later_this_week: "Bu hafta içinde"
        this_weekend: "Bu hafta sonu"
        next_week: "Gelecek hafta"
        two_weeks: "İki Hafta"
        next_month: "Gelecek ay"
        two_months: "İki ay"
        three_months: "Üç Ay"
        four_months: "Dört ay"
        six_months: "Altı Ay"
        one_year: "Bir Yıl"
        forever: "Sonsuza dek"
        pick_date_and_time: "Tarih ve saat seç"
        set_based_on_last_post: "Son gönderiye göre kapat"
      publish_to_category:
        title: "Program yayını"
      temp_open:
        title: "Geçici Olarak Aç"
      auto_reopen:
        title: "Konuyu Otomatik Aç"
      temp_close:
        title: "Geçici Olarak Kapat"
      auto_close:
        title: "Konuyu Otomatik Kapat"
        label: "Konunun otomatik kapatılacağı saatler:"
        error: "Lütfen geçerli bir değer gir."
        based_on_last_post: "Konudaki son gönderi en az bu kadar eski olmadıkça kapatma."
      auto_delete:
        title: "Konuyu Otomatik Sil"
      auto_bump:
        title: "Konuyu Otomatik Patlat"
      reminder:
        title: "Bana hatırlat"
      status_update_notice:
        auto_open: "Bu konu %{timeLeft} otomatik olarak açılacak."
        auto_close: "Bu konu %{timeLeft} otomatik olarak kapanacak."
        auto_publish_to_category: "Bu konu %{timeLeft} <a href=%{categoryUrl}>#%{categoryName}</a> kategorisinde yayınlanacak."
        auto_close_based_on_last_post: "Bu konu son cevaptan %{duration} sonra kapanacak."
        auto_delete: "Bu konu otomatik olarak silinecek %{timeLeft}."
        auto_bump: "Bu konu otomatik olarak patlayacak%{timeLeft}."
        auto_reminder: "%{timeLeft} Bu konu hakkında hatırlatılacaksınız"
      auto_close_title: "Otomatik Kapatma Ayarları"
      auto_close_immediate:
        one: "Konudaki son gönderi zaten %{count} saat eski, bu yüzden konu hemen kapatılacak."
        other: "Konudaki son gönderi zaten %{count} saat önce gönderilmiş. Bu yüzden konu hemen kapatılacak."
      timeline:
        back: "Geri"
        back_description: "Okunmamış son gönderine dön"
        replies_short: "%{current} / %{total}"
      progress:
        title: konu gidişatı
        go_top: "en üst"
        go_bottom: "en alt"
        go: "git"
        jump_bottom: "son gönderiye geç"
        jump_prompt: "geç"
        jump_prompt_of: " %{count} gönderinin"
        jump_prompt_long: "Atla..."
        jump_bottom_with_number: "%{post_number} numaralı gönderiye geç"
        jump_prompt_to_date: "şimdiye kadar"
        jump_prompt_or: "ya da"
        total: toplam gönderiler
        current: şu anki gönderi
      notifications:
        title: bu konu hakkında bildirim sıklığını değiştir
        reasons:
          mailing_list_mode: "Duyuru listesi modunu etkinleştirdin. Bu sebeple bu konuya gelen cevaplarla ilgili bildirimleri e-posta yoluyla alacaksın. "
          "3_10": "Bu konuyla ilgili bir etiketi izlediğin için bildirimleri alacaksın."
          "3_6": "Bu kategoriyi izlediğin için bildirimleri alacaksın."
          "3_5": "Bu konuyu otomatik olarak izlemeye başladığın için bildirimleri alacaksın."
          "3_2": "Bu konuyu izlediğin için bildirimleri alacaksın."
          "3_1": "Bu konuyu sen oluşturduğun için bildirimleri alacaksın."
          "3": "Bu konuyu izlediğin için bildirimleri alacaksın."
          "2_8": "Bu kategoriyi takip ettiğiniz için yeni cevapların sayısını göreceksiniz."
          "2_4": "Bu konuyu yanıtladığınız için yeni cevapların sayısını göreceksiniz."
          "2_2": "Bu konuyu takip ettiğiniz için yeni cevapların sayısını göreceksiniz."
          "2": 'Yeni cevapların sayısını göreceksiniz çünkü <a href="{{basePath}}/u/{{username}}/preferences">bu konuyu okudunuz</a>.'
          "1_2": "Birisi @isminden bahsederse ya da sana cevap verirse bildirim alacaksın."
          "1": "Birisi @isminden bahsederse veya sana cevap verirse bildirim alacaksın."
          "0_7": "Bu kategoriye ait tüm bildirimleri yok sayıyorsun."
          "0_2": "Bu konuya ait tüm bildirimleri yok sayıyorsun."
          "0": "Bu konuya ait tüm bildirimleri yok sayıyorsun."
        watching_pm:
          title: "İzleniyor"
          description: "Bu mesajdaki her yeni gönderi için bir bildirim alacaksın ve yeni cevap sayısı gösterilecek."
        watching:
          title: "İzleniyor"
          description: "Bu konudaki her yeni gönderi için bildirim alacaksın ve yeni cevap sayısı gösterilecek."
        tracking_pm:
          title: "Takip Ediliyor"
          description: "Bu mesaj için yeni cevapların sayısı gösterilecek. Birisi @isminden bahsederse veya sana cevap verirse bildirim alacaksın."
        tracking:
          title: "Takip Ediliyor"
          description: "Bu konu için yeni cevap sayısı gösterilecek. Birisi @isminden bahsederse veya sana cevap verirse bildirim alacaksın."
        regular:
          title: "Normal"
          description: "Birisi @isminden bahsederse veya sana cevap verirse bildirim alacaksın."
        regular_pm:
          title: "Normal"
          description: "Birisi @isminden bahsederse veya sana cevap verirse bildirim alacaksın."
        muted_pm:
          title: "Sessiz"
          description: "Bu mesaj ile ilgili hiçbir bildirim almayacaksın."
        muted:
          title: "Sessiz"
          description: "Bu konu en son gönderilerde gözükmeyecek ve hakkında hiçbir bildirim almayacaksın."
      actions:
        title: "Eylemler"
        recover: "Konuyu Geri Getir"
        delete: "Konuyu Sil"
        open: "Konuyu Aç"
        close: "Konuyu Kapat"
        multi_select: "Gönderileri Seç..."
        timed_update: "Konu Zamanlayıcısını Ayarla"
        pin: "Konuyu En Yukarıda Sabitle..."
        unpin: "Konuyu En Yukarıda Sabitleme..."
        unarchive: "Konuyu Arşivleme"
        archive: "Konuyu Arşivle"
        invisible: "Listelenmemiş Yap"
        visible: "Listelenmiş Yap"
        reset_read: "Görüntüleme Verilerini Sıfırla"
        make_public: "Herkese Açık Konu Yap"
        make_private: "Kişisel Mesaj Yap"
        reset_bump_date: "Patlama Tarihini Sıfırla"
      feature:
        pin: "Konuyu En Yukarıda Sabitle"
        unpin: "Konuyu En Yukarıda Sabitleme"
        pin_globally: "Konuyu Her Yerde En Yukarıda Sabitle"
        make_banner: "Pankart Konusu"
        remove_banner: "Pankart Konusunu Kaldır"
      reply:
        title: "Cevapla"
        help: "bu konuya bir cevap oluşturmaya başla"
      clear_pin:
        title: "\"En Yukarıda Sabitleme\"yi temizle"
        help: "Bu konunun en yukarıda sabitlenmesi iptal edilsin ki artık konu listenin en üstünde gözükmesin"
      share:
        title: "Paylaş"
        extended_title: "Bağlantı paylaş"
        help: "bu konunun bağlantısını paylaş"
      print:
        title: "Yazdır"
        help: "Bu konunun yazıcı dostu olan sürümünü aç"
      flag_topic:
        title: "Bayrakla işaretle"
        help: "bu gönderiyi kontrol edilmesi için özel olarak bayrakla işaretle ya da bununla ilgili özel bir bildirim gönder"
        success_message: "Bu konuyu başarıyla bayrakla işaretledin"
      make_public:
        title: "Herkese Açık Konuya Dönüştür"
        choose_category: "Lütfen genel konu için bir kategori seçin:"
      feature_topic:
        title: "Bu konuyu ön plana çıkar"
        pin: "Şu zamana kadar bu konunun {{categoryLink}} kategorisinin başında görünmesini sağla"
        confirm_pin: "Zaten en yukarıda sabitlenmiş {{count}} konun var. Çok fazla konuyu en yukarıda sabitlemek yeni ve anonim kullanıcılarda sorun yaratabilir. Bu kategoride bir konuyu en yukarıda sabitlemek istediğine emin misin?"
        unpin: "Bu konuyu {{categoryLink}} kategorisinin en üstünden kaldır."
        unpin_until: "Bu konuyu {{categoryLink}} kategorisinin başından kaldır ya da şu zamana kadar bekle: <strong>%{until}</strong>."
        pin_note: "Kullanıcılar kendileri için konunun en yukarıda sabitlenmesini kaldırabilir."
        pin_validation: "Bu konuyu en yukarıda sabitlemek için bir tarih gerekli."
        not_pinned: " {{categoryLink}} kategorisinde en yukarıda sabitlenen herhangi bir konu yok."
        already_pinned:
          one: "Şu an {{categoryLink}} kategorisinde başa tutturulan konular: <strong class='badge badge-notification unread'>{{count}}</strong>."
          other: "Şu an {{categoryLink}} kategorisinde en yukarıda sabitlenen konular: <strong class='badge badge-notification unread'>{{count}}</strong>."
        pin_globally: "Şu zamana kadar bu konunun bütün konu listelerinin başında yer almasını sağla"
        confirm_pin_globally: "Zaten her yerde en yukarıda sabitlenen {{count}} konun var. Çok fazla konuyu en yukarıda sabitlemek yeni ve anonim kullanıcılarda sorun yaratabilir. Bir konuyu her yerde en yukarıda sabitlemek istediğine emin misin?"
        unpin_globally: "Bu konuyu tüm konu listelerinin en üstünden kaldır."
        unpin_globally_until: "Bu konuyu bütün konu listelerinin başından kaldır ya da şu zamana kadar bekle: <strong>%{until}</strong>."
        global_pin_note: "Kullanıcılar kendileri için konunun en yukarıda sabitlenmesini kaldırabilir."
        not_pinned_globally: "Her yerde en yukarıda sabitlenen herhangi bir konu yok."
        already_pinned_globally:
          one: "Şu an her yerde başa tutturulan konular: <strong class='badge badge-notification unread'>{{count}}</strong>."
          other: "Şu an her yerde en yukarıda sabitlenen konular: <strong class='badge badge-notification unread'>{{count}}</strong>."
        make_banner: "Bu konuyu tüm sayfaların en üstünde görünecek şekilde pankart yap. "
        remove_banner: "Tüm sayfaların en üstünde görünen pankartı kaldır."
        banner_note: "Kullanıcılar bu pankartı kapatarak yoksayabilirler. Herhangi bir zamanda sadece bir konu pankart yapılabilir. "
        no_banner_exists: "Pankart konusu yok."
        banner_exists: "Şu an bir pankart konusu <strong class='badge badge-notification unread'>var</strong>."
      inviting: "Davet Ediliyor..."
      automatically_add_to_groups: "Bu davet aynı zamanda bu gruplara erişim izni sağlar:"
      invite_private:
        title: "Mesaja Davet Et"
        email_or_username: "Davet edilenin e-postası ya da kullanıcı adı"
        email_or_username_placeholder: "e-posta ya da kullanıcı adı"
        action: "Davet"
        success: "Kullanıcıyı bu mesaja davet ettik."
        success_group: "Grubu bu mesaja katılması için davet ettik."
        error: "Üzgünüz, kullanıcı davet edilirken bir hata oluştu."
        group_name: "grup adı"
      controls: "Konu Kontrolleri"
      invite_reply:
        title: "Davet"
        username_placeholder: "kullanıcı adı"
        action: "Davet Gönder"
        help: "e-posta veya bildiri aracılığıyla başkalarını bu konuya davet et"
        to_forum: "Arkadaşına, giriş yapması gerekmeden, bağlantıya tıklayarak katılabilmesi için kısa bir e-posta göndereceğiz. "
        sso_enabled: "Bu konuya davet etmek istediğin kişinin kullanıcı adını gir."
        to_topic_blank: "Bu konuya davet etmek istediğin kişinin kullanıcı adını veya e-posta adresini gir."
        to_topic_email: "Bir e-posta adresi girdin. Arkadaşının bu konuya hemen cevap verebilmesini sağlayacak bir davetiyeyi e-posta ile göndereceğiz. "
        to_topic_username: "Bir kullanıcı adı girdin. Kullanıcıya, bu konuya davet bağlantısı içeren bir bildirim göndereceğiz."
        to_username: "Davet etmek istediğin kişinin kullanıcı adını gir. Kullanıcıya, bu konuya davet bağlantısı içeren bir bildirim göndereceğiz."
        email_placeholder: "isim@örnek.com"
        success_email: "<b>{{emailOrUsername}}</b> kullanıcısına davet e-postalandı. Davet kabul edildiğinde sana bir bildirim göndereceğiz. Davetlerini takip etmek için kullanıcı sayfandaki davetler sekmesine göz atmalısın. "
        success_username: "Kullanıcıyı bu konuya katılması için davet ettik."
        error: "Üzgünüz, kullanıcıyı davet edemedik. Zaten davet edilmiş olabilir mi? (Davetler oran sınırlarına tabiidir.)"
        success_existing_email: "<b>{{emailOrUsername}}</b> e-posta adresine sahip bir kullanıcı zaten var. Bu kullanıcıyı bu konuya katılmaya davet ettik."
      login_reply: "Cevaplamak için giriş yap"
      filters:
        n_posts:
          one: "{{count}} gönderi"
          other: "{{count}} gönderi"
        cancel: "Filtreyi kaldır"
      move_to:
        title: "Taşındı"
        action: "taşındı"
        error: "Gönderiler taşınırken bir hata oluştu."
      split_topic:
        title: "Yeni Konuya Geç"
        action: "yeni konuya geç"
        topic_name: "Yeni Konu Başlığı"
        radio_label: "Yeni Konu"
        error: "Gönderileri yeni konuya taşırken bir hata oluştu."
        instructions:
          one: "Yeni bir konu oluşturmak ve bu konuyu seçtiğiniz <b>{{count}}</b> gönderi ile doldurmak üzeresiniz."
          other: "Yeni bir konu oluşturmak ve bu konuyu seçtiğin <b>{{count}}</b> gönderi ile doldurmak üzeresin. "
      merge_topic:
        title: "Var Olan Bir Konuya Taşı"
        action: "var olan bir konuya taşı"
        error: "Gönderileri konuya taşırken bir hata oluştu."
        radio_label: "Mevcut Konu"
        instructions:
          one: "Lütfen bu <b>{{count}}</b> gönderiyi taşımak istediğiniz konuyu seçin. "
          other: "Lütfen bu <b>{{count}}</b> gönderiyi taşımak istediğin konuyu seç. "
      move_to_new_message:
        title: "Yeni Mesajlara Taşı"
        action: "yeni mesaja taşı"
        message_title: "Yeni Mesaj Başlığı"
        radio_label: "Yeni Mesaj"
        participants: "Katılımcılar"
        instructions:
          one: "Yeni bir ileti oluşturmak ve  seçtiğin gönderiyle onu doldurmak üzeresin"
          other: "Yeni bir ileti oluşturmak ve <b>{{count}}</b> sayıda gönderiyle onu doldurmak üzeresin"
      move_to_existing_message:
        title: "Mevcut Mesaja Taşı"
        action: "mevcut mesaja taşı"
        radio_label: "Mevcut Mesaj"
        participants: "Katılımcılar"
        instructions:
          one: "Lütfen bu postayı taşımak istediğiniz iletiyi seçin."
          other: "Lütfen bu <b>{{count}}</b>gönderiyi taşımak istediğiniz iletiyi seçin."
      merge_posts:
        title: "Seçili Gönderileri Birleştir"
        action: "seçili gönderileri birleştir"
        error: "Seçili gönderileri birleştirirken bir hata oluştu."
      change_owner:
        title: "Sahibini Değiştir"
        action: "sahipliği değiştir"
        error: "Gönderilerin sahipliği değiştirilirken bir hata oluştu."
        placeholder: "yeni sahibin kullanıcı adı"
        instructions:
          one: "Lütfen <b>@ {{old_user}}</b> tarafından yayın için yeni bir sahibi seçin"
          other: "Lütfen <b>@{{old_user}}</b> kullanıcısına ait {{count}} gönderiler için yeni bir sahip seçin."
      change_timestamp:
        title: "Tarih Bilgisini Değiştir"
        action: "tarih bilgisini değiştir"
        invalid_timestamp: "Tarih bilgisi gelecekte olamaz."
        error: "Konunun tarih bilgisi değişirken bir hata oluştu."
        instructions: "Lütfen konunun yeni tarih bilgisini seç. Konudaki gönderiler aynı zaman farkına sahip olması için güncellenecek.."
      multi_select:
        select: "seç"
        selected: "({{count}}) seçildi"
        select_post:
          label: "seç"
          title: "Seçime gönderi ekle"
        selected_post:
          label: "seçilmiş"
          title: "Seçimi yayından kaldırmak için tıkla"
        select_replies:
          label: "seçim +cevaplar"
          title: "Gönderiyi ve tüm cevaplarını seçime ekle"
        select_below:
          label: "seç +alt"
          title: "Seçimin ardından gönderi ekle"
        delete: seçilenleri sil
        cancel: seçimi iptal et
        select_all: tümünü seç
        deselect_all: tüm seçimi kaldır
        description:
          one: <b>{{count}}</b> gönderi seçtiniz.
          other: "<b>{{count}}</b> gönderi seçtin."
      deleted_by_author:
        one: "(yazarı tarafından geri alınan konu, bildirilmiş hale gelmezse %{count} saat içinde otomatik olarak silinecek.)"
        other: "(yazarı tarafından geri alınan konu, bildirilmiş hale gelmezse %{count} saat içinde otomatik olarak silinecek.)"
    post:
      quote_reply: "Alıntı"
      edit_reason: "Neden: "
      post_number: "gönderi {{number}}"
      ignored: "Yoksayılan içerik"
      wiki_last_edited_on: "son düzenlenmiş wiki"
      last_edited_on: "son düzenlenmiş gönderi"
      reply_as_new_topic: "Bağlantılı Konu Olarak Cevapla"
      reply_as_new_private_message: "Aynı alıcıyı yeni bir mesajla cevapla"
      continue_discussion: "{{postLink}} Gönderisinden tartışılmaya devam ediliyor:"
      follow_quote: "alıntılanan gönderiye git"
      show_full: "Gönderinin Tamamını Göster"
      show_hidden: "Yok sayılan içeriği görüntüleyin."
      deleted_by_author:
        one: "(yazarı tarafından geri alınan gönderi, bildirilmediği takdirde %{count} saat içinde otomatik olarak silinecek.)"
        other: "(yazarı tarafından geri alınan gönderi, bildirilmediği takdirde %{count} saat içinde otomatik olarak silinecek.)"
      collapse: "daralt"
      expand_collapse: "genişlet/daralt"
      locked: "personel bu yayının düzenlenmesini kilitledi"
      gap:
        one: "gizlenen {{count}} yorumu gör"
        other: "gizlenen {{count}} yorumu gör"
      notice:
        new_user: "{{user}} ilk kez gönderi oluşturdu - haydi ona topluluğumuza hoşgeldin diyelim"
        returning_user: "{{user}} i göreli bir süre oldu — son gönderileri {{time}} önce"
      unread: "Gönderi okunmamış"
      has_replies:
        one: "{{count}} Cevap"
        other: "{{count}} Cevap"
      has_likes_title:
        one: "{{count}} kişi bu gönderiyi beğendi"
        other: "{{count}} kişi bu gönderiyi beğendi"
      has_likes_title_only_you: "bu gönderiyi beğendin"
      has_likes_title_you:
        one: "siz ve {{count}} diğer kişi bu gönderiyi beğendi"
        other: "sen ve {{count}} kişi bu gönderiyi beğendi"
      errors:
        create: "Üzgünüz, gönderin oluşturulurken bir hata oluştu. Lütfen tekrar dene."
        edit: "Üzgünüz, gönderin düzenlenirken bir hata oluştu. Lütfen tekrar dene. "
        upload: "Üzgünüz, dosya yüklenirken bir hata oluştu. Lütfen tekrar dene."
        file_too_large: "Üzgünüz, bu dosya çok büyük (en fazla {{max_size_kb}}kb). Neden paylaşımını bir bulut sağlayıcısına yükleyip bağlantısını paylaşmıyorsun ?"
        too_many_uploads: "Üzgünüz, aynı anda sadece tek dosya yüklenebilir."
        too_many_dragged_and_dropped_files: "Üzgünüz, tek seferde sadece {{max}} dosya yükleyebilirsin."
        upload_not_authorized: "Üzgünüz, yüklemeye çalıştığın dosya izinli değil (izinli uzantılar : {{izinli uzantılar}})."
        image_upload_not_allowed_for_new_user: "Üzgünüz, yeni kullanıcılar resim yükleyemez."
        attachment_upload_not_allowed_for_new_user: "Üzgünüz, yeni kullanıcılar dosya yükleyemez."
        attachment_download_requires_login: "Üzgünüz, eklentileri indirebilmek için giriş yapman gerekiyor."
      abandon_edit:
        confirm: "Değişikliklerinizi silmek istediğinizden emin misiniz?"
        no_value: "Hayır, kalsın"
        no_save_draft: "Hayır, taslağı kaydet"
        yes_value: "Evet, düzenlemeyi iptal et"
      abandon:
        confirm: "Gönderinden vazgeçtiğine emin misin?"
        no_value: "Hayır, kalsın"
        no_save_draft: "Hayır, taslağı kaydet"
        yes_value: "Evet, vazgeç"
      via_email: "bu gönderi e-posta ile iletildi"
      via_auto_generated_email: "bu gönderi otomatik bir e-posta yoluyla gönderildi"
      whisper: "bu gönderi yöneticiler için özel bir fısıltıdır"
      wiki:
        about: "bu gönderi bir wiki'dir"
      archetypes:
        save: "Seçenekleri kaydet"
      few_likes_left: "Beğendiğin için teşekkürler! Bugün için sadece birkaç beğenin kaldı. "
      controls:
        reply: "bu gönderiye bir cevap oluşturmaya başla"
        like: "bu gönderiyi beğen"
        has_liked: "bu gönderiyi beğendin"
        read_indicator: "bu yayını okuyan üyeler"
        undo_like: "beğenmekten vazgeç"
        edit: "bu gönderiyi düzenle"
        edit_action: "Düzenle"
        edit_anonymous: "Üzgünüz, ama bu gönderiyi düzenleyebilmek için giriş yapmalısın. "
        flag: "bu gönderinin kontrol edilmesi için özel olarak bildir ya da bununla ilgili özel bir bildirim gönder"
        delete: "bu gönderiyi sil"
        undelete: "bu gönderinin silinmesini geri al"
        share: "bu gönderinin bağlantısını paylaş"
        more: "Daha fazla"
        delete_replies:
          confirm: "Bu gönderideki yanıtları da silmek istiyor musun?"
          direct_replies:
            one: "Evet, ve %{count} doğrudan cevap"
            other: "Evet ve {{count}} doğrudan yanıtlar"
          all_replies:
            one: "Evet, ve %{count} yanıt"
            other: "Evet, ve tüm {{count}} yanıtlar"
          just_the_post: "Hayır, sadece bu gönderi"
        admin: "gönderi yönetici eylemleri"
        wiki: "Wiki Yap"
        unwiki: "Wiki'yi Kaldır"
        convert_to_moderator: "Görevli Rengi Ekle"
        revert_to_regular: "Görevli Rengini Kaldır"
        rebake: "HTML'i Yeniden Yapılandır"
        unhide: "Gizleme"
        change_owner: "Sahipliğini Değiştir"
        grant_badge: "Hibe Kartı"
        lock_post: "Gönderiyi kilitle"
        lock_post_description: "Yayımdan bu pankartı engelle"
        unlock_post: "Gönderiyi Kilitleme"
        unlock_post_description: "Yayımda bu pankarta izin ver"
        delete_topic_disallowed_modal: "Bu konuyu silme iznin yok. Gerçekten silinmesini istiyorsan, nedenini de belirterek moderatöre bir bilgilendirme gönder."
        delete_topic_disallowed: "bu konuyu silme iznin yok"
        delete_topic: "konuyu sil"
        add_post_notice: "Personel Bildirimi Ekle"
        remove_post_notice: "Personel Bilgisini Kaldır"
        remove_timer: "zamanlayıcıyı kaldır"
      actions:
        flag: "Bayrakla işaretle"
        defer_flags:
          one: "Bildirimi yoksay"
          other: "Bildirimleri yoksay"
        undo:
          off_topic: "Bayrakla işaretlemeyi geri al"
          spam: "Bayrakla işaretlemeyi geri al"
          inappropriate: "Bayrakla işaretlemeyi geri al"
          bookmark: "İşaretlemeyi geri al"
          like: "Beğenini geri al"
        people:
          off_topic: "Bayrakla \"konu dışı\" olarak işaretlendi"
          spam: "Bayrakla \"istenmeyen e-posta\" olarak işaretlendi"
          inappropriate: "Bayrakla \"uygunsuz\" olarak işaretlendi"
          notify_moderators: "bilgilendirilen moderatörler "
          notify_user: "mesaj gönderdi"
          bookmark: "bunu işaretledi"
          like:
            one: "bu beğenildi"
            other: "bunlar beğenildi"
          read:
            one: "bunu oku"
            other: " bunları oku"
          like_capped:
            one: "ve {{count}} diğer kişi bunu beğendi"
            other: "ve {{count}} diğerleri bunu beğendi"
          read_capped:
            one: "ve {{count}} tanesini daha okuyun"
            other: "ve {{count}}tanesini daha okuyun"
        by_you:
          off_topic: "Bunu bayrakla \"konu dışı\" olarak işaretledin"
          spam: "Bunu bayrakla \"istenmeyen e-posta\" olarak işaretledin"
          inappropriate: "Bunu bayrakla \"uygunsuz\" olarak işaretledin"
          notify_moderators: "Bunu moderatörün denetlemesi için bayrakla işaretledin"
          notify_user: "Bu kullanıcıya mesaj gönderdin"
          bookmark: "Bu gönderiyi işaretledin"
          like: "Bunu beğendin"
      delete:
        confirm:
          one: "Bu gönderiyi silmek istediğinize emin misiniz?"
          other: "{{count}} tane gönderiyi silmek istediğinize emin misiniz?"
      merge:
        confirm:
          one: "Bu yayınları birleştirmek istediğinize emin misiniz?"
          other: "{{count}} gönderiyi birleştirmek istediğinizden emin misiniz?"
      revisions:
        controls:
          first: "İlk revizyon"
          previous: "Önceki revizyon"
          next: "Sonraki revizyon"
          last: "Son revizyon"
          hide: "Düzenlemeyi gizle"
          show: "Düzenlemeyi göster"
          revert: "Bu uyarlamaya geri dön"
          edit_wiki: "Wiki'yi düzenle"
          edit_post: "Gönderiyi düzenle"
          comparing_previous_to_current_out_of_total: "<strong>{{previous}}</strong>{{icon}}<strong>{{current}}</strong>/{{total}}"
        displays:
          inline:
            title: "Hazırlanan cevabı ekleme ve çıkarmalarla birlikte göster"
            button: "HTML"
          side_by_side:
            title: "Hazırlanan cevabın farklarını yan yana göster"
            button: "HTML"
          side_by_side_markdown:
            title: "Hazırlanan cevabın ham kaynaklarını yan yana göster"
            button: "Ham"
      raw_email:
        displays:
          raw:
            title: "E-postanın ham halini göster"
            button: "Ham"
          text_part:
            title: "E-postanın metin bölümünü göster"
            button: "Metin"
          html_part:
            title: "E-postanın html bölümünü göster"
            button: "HTML"
      bookmarks:
        create: "Yer işareti oluştur"
        name: "İsim"
        name_placeholder: "Daha kolay hatırlayabilmeniz için yer işaretini adlandırın"
        set_reminder: "Hatırlatıcı kur"
    category:
      can: "yapabilir&hellip;"
      none: "(kategori yok)"
      all: "Tüm kategoriler"
      choose: "kategori&yardım;"
      edit: "Düzenle"
      edit_dialog_title: "Düzenle: %{categoryName}"
      view: "Bu Kategorideki Konuları Görüntüle"
      general: "Genel"
      settings: "Ayarlar"
      topic_template: "Konu Şablonu"
      tags: "Etiketler"
      tags_allowed_tags: "Bu etiketleri bu kategoriyle sınırla:"
      tags_allowed_tag_groups: "Bu etiket gruplarını bu kategoriyle sınırla:"
      tags_placeholder: "(Seçmeli) izin verilen etiketlerin listesi"
      tags_tab_description: "Yukarıda belirtilen etiketler ve etiket grupları yalnızca bu kategoride ve bunları belirten diğer kategorilerde bulunur. Diğer kategorilerde kullanılamazlar."
      tag_groups_placeholder: "(Seçmeli) izin verilen etiket gruplarının listesi"
      manage_tag_groups_link: "Etiket gruplarını burada yönetin."
      allow_global_tags_label: "Diğer etiketlere de izin ver"
      tag_group_selector_placeholder: "(Opsiyonel) Etiket grubu"
      required_tag_group_description: "Bir etiket grubundaki etiketleresahip olmak için için yeni konular gerekiyor:"
      min_tags_from_required_group_label: "Etiketler:"
      required_tag_group_label: "Etiket grubu:"
      topic_featured_link_allowed: "Bu kategoride özellikli bağlantılara izin ver"
      delete: "Kategoriyi Sil"
      create: "Yeni Kategori"
      create_long: "Yeni bir kategori oluştur"
      save: "Kategoriyi Kaydet"
      slug: "Alakasız Kategoriler"
      slug_placeholder: "(İsteğe bağlı) bağlantı için çizgi ile ayrılmış kelimeler"
      creation_error: "Kategori oluşturulurken bir hata oldu "
      save_error: Kategori kaydedilirken hata oluştu.
      name: "Kategori Adı"
      description: "Açıklama"
      topic: "kategori konusu"
      logo: "Kategori Logo Resmi"
      background_image: "Kategori Arka Plan Resmi "
      badge_colors: "Rozet renkleri"
      background_color: "Arka plan rengi"
      foreground_color: "Ön plan rengi"
      name_placeholder: "En fazla bir ya da iki kelime"
      color_placeholder: "Herhangi bir web rengi"
      delete_confirm: "Bu kategoriyi silmek istediğine emin misin?"
      delete_error: "Kategori silinirken bir hata oluştu."
      list: "Kategorileri Listele"
      no_description: "Lütfen bu kategori için bir açıklama ekle."
      change_in_category_topic: "Açıklamayı Düzenle"
      already_used: "Bu renk başka bir kategori için kullanıldı"
      security: "Güvenlik"
      special_warning: "Uyarı: Bu kategori önceden ayarlanmış bir kategoridir ve güvenlik ayarları değiştirilemez. Eğer bu kategoriyi kullanmak istemiyorsan, başka bir amaçla kullanmak yerine sil."
      uncategorized_security_warning: "Bu kategori özeldir. Kategorisi olmayan konular için tutma alanı olarak tasarlanmıştır; güvenlik ayarlarına sahip olamaz."
      uncategorized_general_warning: 'Bu kategori özeldir. Kategori seçilmeyen yeni konular için varsayılan kategori olarak kullanılır. Bu davranışı önlemek ve kategori seçimini zorlamak istiyorsanız, <a href="%{settingLink}">lütfen buradaki ayarı</a> devre dışı bırakın. Adı veya açıklamayı değiştirmek istiyorsanız, <a href="%{customizeLink}">Özelleştir / Metin İçeriği</a>''ne gidin.'
      pending_permission_change_alert: "Bu %{group} henüz kategoriye eklenmedi; eklemek için bu butona tıklayın. "
      images: "Resimler"
      email_in: "Kişiselleşmiş gelen e-posta adresi:"
      email_in_allow_strangers: "Hesabı olmayan, isimsiz kullanıcılardan e-posta kabul et"
      email_in_disabled: "E-posta üzerinden yeni konu oluşturma özelliği Site Ayarları'nda devre dışı bırakılmış. E-posta üzerinden yeni konu oluşturma özelliğini etkinleştirmek için,"
      email_in_disabled_click: '"e-posta" ayarını etkinleştir'
      mailinglist_mirror: "Kategori bir e-posta listesini yansıtır"
      show_subcategory_list: "Bu kategorideki alt kategori listesini üst başlıklarda göster"
      num_featured_topics: "Kategoriler sayfasında gösterilen konu sayısı:"
      subcategory_num_featured_topics: "Üst kategori sayfasındaki öne çıkan konuların sayısı:"
      all_topics_wiki: "Yeni konuları wiki'nin varsayılanı yap"
      subcategory_list_style: "Alt Kategori Liste Biçimi:"
      sort_order: "Konu Listesini Şuna Göre Sırala:"
      default_view: "Varsayılan Konu Listesi:"
      default_top_period: "Varsayılan Üst Periyot:"
      allow_badges_label: "Bu kategoride rozetle ödüllendirilmesine izin ver"
      edit_permissions: "İzinleri Düzenle"
      reviewable_by_group: "Personele ek olarak, bu kategorideki gönderiler ve bayraklar aşağıdakiler tarafından da incelenebilir:"
      review_group_name: "grup adı"
      require_topic_approval: "Tüm yeni konular moderatör onayını gerektirir"
      require_reply_approval: "Tüm yeni cevaplar moderatör onayı gerektirir"
      this_year: "bu yıl"
      position: "Kategoriler sayfasındaki pozisyon:"
      default_position: "Varsayılan Pozisyon"
      position_disabled: "Kategoriler etkinlik sıralarına göre görünecek. Listelerdeki kategorilerin sıralamalarını kontrol edebilmek için,"
      position_disabled_click: '"Sabit kategori pozisyonları" ayarını etkinleştir.'
      minimum_required_tags: "Bir konu için gereken minimum etiket sayısı:"
      parent: "Üst Kategori"
      num_auto_bump_daily: "Günlük otomatik olarak açılan açık konuların sayısı:"
      navigate_to_first_post_after_read: "Konular okunduktan sonra ilk gönderiye dön"
      notifications:
        watching:
          title: "İzleniyor"
          description: "Bu kategorilerdeki tüm konuları otomatik olarak izleyeceksin. Tüm konulardaki her yeni gönderiden haberdar olacak ve yeni cevapların sayısını göreceksin. "
        watching_first_post:
          title: "İlk Gönderi İzleme"
          description: "Bu kategorideki yeni konular size bildirilecektir ancak konulara cevap verilmeyecektir."
        tracking:
          title: "Takip Ediliyor"
          description: "Bu kategorilerdeki tüm yeni konuları otomatik olarak takip edeceksin. Birisi @isminden bahsederse veya gönderine cevap verirse bildirim alacak, ayrıca yeni cevapların sayısını da göreceksin. "
        regular:
          title: "Normal"
          description: "Birisi @isminden bahsederse veya sana cevap verirse bildirim alacaksın."
        muted:
          title: "Sessiz"
          description: "Bu kategorilerdeki yeni konular hakkında herhangi bir bildiri almayacaksın ve en son gönderiler de gözükmeyecek. "
      search_priority:
        label: "Arama Önceliği"
        options:
          normal: "Normal"
          ignore: "Yoksay"
          very_low: "Çok düşük"
          low: "Düşük"
          high: "Yüksek"
          very_high: "Çok yüksek"
      sort_options:
        default: "varsayılan"
        likes: "Beğeniler"
        op_likes: "Orijinal Gönderi Beğenileri"
        views: "Görüntülenenler"
        posts: "Gönderiler"
        activity: "Aktivite"
        posters: "Posterler"
        category: "Kategori"
        created: "Oluşturulan"
      sort_ascending: "Artan"
      sort_descending: "Azalan"
      subcategory_list_styles:
        rows: "Satırlar"
        rows_with_featured_topics: "Öne çıkan konulardaki satırlar"
        boxes: "Kutular"
        boxes_with_featured_topics: "Öne çıkan konuların kutusu"
      settings_sections:
        general: "Genel"
        moderation: "Moderasyon"
        appearance: "Görünüm"
        email: "Eposta"
    flagging:
      title: "Topluluğumuzun nezaket kuralları içerisinde kalmasına sağladığın destek için teşekkürler!"
      action: "Gönderiyi Bayrakla İşaretle"
      take_action: "Harekete Geç"
      notify_action: "Mesaj"
      official_warning: "Resmi uyarı"
      delete_spammer: "İstenmeyen e-postayı göndereni sil"
      delete_confirm_MF: "Bu kullanıcının {POSTS, plural, one {<b>1</b> gönderisini} other {<b>#</b> gönderisini}} ve {TOPICS, plural, one {<b>1</b> konusunu} other {<b>#</b> konusunu}} silmek üzeresin, ayrıca kullanıcının hesabı kaldırılacak, giriş yaptığı <b>{ip_address}</b> IP adresinden giriş yapması engellenecek ve <b>{email}</b> e-posta adresi kalıcı yasaklı listesine eklenecek. Bu kullanıcının gerçekten bir spamcı olduğuna emin misin?"
      yes_delete_spammer: "Evet, İstenmeyen E-postayı Göndereni Sil"
      ip_address_missing: "(uygulanamaz)"
      hidden_email_address: "(gizli)"
      submit_tooltip: "Özel bayrağı gönder"
      take_action_tooltip: "Grubundan daha fazla bayrak beklemek yerine bunu hızlıca yaparak alt sınıra erişebilirsin"
      cant: "Üzgünüz, şu an bu gönderiyi bayrakla işaretleyemezsin."
      notify_staff: "Görevliye özel olarak bildir"
      formatted_name:
        off_topic: "Konu Dışı"
        inappropriate: "Uygunsuz"
        spam: "İstenmeyen"
      custom_placeholder_notify_user: "Açıklayıcı, yapıcı ve her zaman nazik ol."
      custom_placeholder_notify_moderators: "Seni neyin endişelendirdiğini açık bir dille bize bildir ve gerekli yerlerde konu ile alakalı bağlantıları paylaş."
      custom_message:
        at_least:
          one: "en azından {{count}} karakter girin"
          other: "en azından {{count}} karakter gir"
        more:
          one: "{{count}} daha..."
          other: "{{count}} daha..."
        left:
          one: "{{count}} kaldı"
          other: "{{count}} kaldı"
    flagging_topic:
      title: "Topluluğumuzun nezaket kuralları içerisinde kalmasına verdiğin destek için teşekkürler!"
      action: "Konuyu Bayrakla İşaretle"
      notify_action: "Mesaj"
    topic_map:
      title: "Konu Özeti"
      participants_title: "Sıkça Gönderi Yapanlar"
      links_title: "Popüler Bağlantılar"
      links_shown: "daha fazla bağlantı göster..."
      clicks:
        one: "%{count} tıklama"
        other: "%{count} tıklama"
    post_links:
      about: "bu gönderi için daha fazla bağlantı koy"
      title:
        one: "%{count} daha"
        other: "%{count} daha"
    topic_statuses:
      warning:
        help: "Bu resmi bir uyarıdır."
      bookmarked:
        help: "Bu konuyu işaretledin"
      locked:
        help: "Bu konu kapatıldığı için artık yeni cevap kabul edilmiyor"
      archived:
        help: "Bu başlık arşivlendi; donduruldu ve değiştirilemez"
      locked_and_archived:
        help: "Bu konu kapatıldı ve arşivlendi; yeni cevaplar kabul edilemez ve değiştirilemez."
      unpinned:
        title: "En Yukarıda Sabitlenmesi Kaldırıldı"
        help: "Bu konu senin için artık en yukarıda sabitli değil, yani artık sırasıyla görüntülenecek"
      pinned_globally:
        title: "Her Yerde En Yukarıda Sabitlendi"
        help: "Bu konu her yerde en yukarıda sabitlendi; gönderildiği kategori ve son gönderilerin en üstünde görünecek. "
      pinned:
        title: "En Yukarıda Sabitlendi"
        help: "Bu konu senin için en yukarıda sabitlendi; kendi kategorisinin en üstünde görünecek"
      unlisted:
        help: "Bu konu listelenmemiş; konu listelerinde görüntülenmeyecek ve sadece doğrudan bir bağlantı üzerinden erişilebilecek"
      personal_message:
        title: "Bu konu kişisel bir mesajdır"
    posts: "Gönderiler"
    posts_long: "bu konuda {{number}} gönderi var"
    posts_likes_MF: |
      Bu konuda {count, plural, one {1 cevap} other {# cevap}} {ratio, select,
      low {ve yüksek beğeni/gönderi oranı}
      med {ve çok yüksek beğeni/gönderi oranı}
      high {ve aşırı yüksek beğeni/gönderi oranı}
      other {}} var
    original_post: "Orjinal Gönderi"
    views: "Görüntülenenler"
    views_lowercase:
      one: "gösterim"
      other: "görüntülenenler"
    replies: "Cevaplar"
    views_long:
      one: "bu konu {{number}} defa görüntülendi"
      other: "bu konu {{number}} defa görüntülendi"
    activity: "Aktivite"
    likes: "Beğeni"
    likes_lowercase:
      one: "beğeni"
      other: "beğeni"
    likes_long: "bu konuda {{number}} beğeni var"
    users: "Kullanıcılar"
    users_lowercase:
      one: "kullanıcı"
      other: "kullanıcılar"
    category_title: "Kategori"
    history: "Geçmiş"
    changed_by: "Yazan {{author}}"
    raw_email:
      title: "Gelen e-posta"
      not_available: "Bulunmuyor!"
    categories_list: "Kategori Listesi"
    filters:
      with_topics: "%{filter} konular"
      with_category: "%{filter} %{category} konular"
      latest:
        title: "En son"
        title_with_count:
          one: "En Son ({{count}})"
          other: "En Son ({{count}})"
        help: "yakın zamanda gönderi alan konular"
      read:
        title: "Okunmuş"
        help: "okunma sırasına göre okuduğun konular"
      categories:
        title: "Kategoriler"
        title_in: "Kategori - {{categoryName}}"
        help: "kategoriye göre gruplandırılmış konular"
      unread:
        title: "Okunmamış"
        title_with_count:
          one: "Okunmamış ({{count}})"
          other: "Okunmamış ({{count}})"
        help: "İzlediğin veya takip ettiğin okunmamış gönderi konuları"
        lower_title_with_count:
          one: "{{count}} okunmamış"
          other: "{{count}} okunmamış"
      new:
        lower_title_with_count:
          one: "{{count}} yeni"
          other: "{{count}} yeni"
        lower_title: "yeni"
        title: "Yeni"
        title_with_count:
          one: "Yeni ({{count}}) "
          other: "Yeni ({{count}}) "
        help: "son birkaç günde oluşturulmuş konular"
      posted:
        title: "Gönderilerim"
        help: "gönderi yaptığın konular"
      bookmarks:
        title: "İşaretler"
        help: "işaretlediğin konular"
      category:
        title: "{{categoryName}}"
        title_with_count:
          one: "{{categoryName}} ({{count}})"
          other: "{{categoryName}} ({{count}})"
        help: "{{categoryName}} kategorisindeki en son konular"
      top:
        title: "Popüler"
        help: "geçtiğimiz yıl, ay, hafta veya gündeki en etkin başlıklar"
        all:
          title: "Tüm Zamanlar"
        yearly:
          title: "Yıllık"
        quarterly:
          title: "Üç aylık"
        monthly:
          title: "Aylık"
        weekly:
          title: "Haftalık"
        daily:
          title: "Günlük"
        all_time: "Tüm Zamanlar"
        this_year: "Yıl"
        this_quarter: "Çeyrek"
        this_month: "Ay"
        this_week: "Hafta"
        today: "Bugün"
        other_periods: "yukarı bak"
    browser_update: 'Maalesef,  <a href="https://www.discourse.org/faq/#browser">tarayıcın bu site için çok eski</a>. Lütfen <a href="https://browsehappy.com">tarayıcını güncelle</a>.'
    permission_types:
      full: "Oluştur / Cevapla / Bak"
      create_post: "Cevapla / Bak"
      readonly: "Bak"
    lightbox:
      download: "indir"
      previous: "Önceki (Sol ok tuşu)"
      next: "Sonraki (Sağ ok tuşu)"
      counter: "%curr% of %total%"
      close: "Kapat (Esc)"
      content_load_error: '<a href="%url%">İçerik</a> yüklenemedi.'
      image_load_error: '<a href="%url%">Resim</a> yüklenemedi.'
    keyboard_shortcuts_help:
      shortcut_key_delimiter_comma: ","
      shortcut_key_delimiter_plus: "+"
      shortcut_delimiter_or: "%{shortcut1} veya %{shortcut2}"
      shortcut_delimiter_slash: "%{shortcut1}/%{shortcut2}"
      shortcut_delimiter_space: "%{shortcut1} %{shortcut2}"
      title: "Klavye Kısayolları"
      jump_to:
        title: "Şuraya git"
        home: "%{shortcut} Anasayfa"
        latest: "%{shortcut} En son"
        new: "%{shortcut} Yeni"
        unread: "%{shortcut} Okunmamış"
        categories: "%{shortcut} Kategoriler"
        top: "%{shortcut} En üst"
        bookmarks: "%{shortcut} İşaretler"
        profile: "%{shortcut} Profil"
        messages: "%{shortcut} Mesajlar"
        drafts: "%{shortcut} Taslaklar"
      navigation:
        title: "Navigasyon"
        jump: "%{shortcut} Gönderiye git #"
        back: "%{shortcut} Geri"
        up_down: "%{shortcut} Seçileni taşı &uarr; &darr;"
        open: "%{shortcut} Seçili konuyu aç"
        next_prev: "%{shortcut} Önceki/Sonraki bölüm"
        go_to_unread_post: "%{shortcut} Okunmamış ilk gönderiye git"
      application:
        title: "Uygulama"
        create: "%{shortcut} Yeni konu oluştur"
        notifications: "%{shortcut} Bildirimleri aç"
        hamburger_menu: "%{shortcut} Hamburger menüyü aç"
        user_profile_menu: "%{shortcut} Kullanıcı menüsünü aç"
        show_incoming_updated_topics: "%{shortcut} Güncellenmiş konuları göster"
        search: "%{shortcut} Ara"
        help: "%{shortcut} Klavye yardım sayfasını aç"
        dismiss_new_posts: "%{shortcut} Yeni Konuları/Gönderileri Yoksay"
        dismiss_topics: "%{shortcut} Konuları yoksay"
        log_out: "%{shortcut} Çıkış"
      composing:
        title: "Oluşturma"
        return: "%{shortcut} Düzenleyiciye  dön"
        fullscreen: "%{shortcut} Tam ekran düzenleyici"
      actions:
        title: "Eylemler"
        bookmark_topic: "%{shortcut} Konu işaretini değiştir"
        pin_unpin_topic: "%{shortcut} Konuyu en yukarıda sabitle/sabitleme"
        share_topic: "%{shortcut} Konuyu paylaş"
        share_post: "%{shortcut} Gönderiyi paylaş"
        reply_as_new_topic: "%{shortcut} Bağlantılı konu olarak cevapla"
        reply_topic: "%{shortcut} Konuyu cevapla"
        reply_post: "%{shortcut} Gönderiyi cevapla"
        quote_post: "%{shortcut} Gönderiyi alıntıla"
        like: "%{shortcut} Gönderiyi beğen"
        flag: "%{shortcut} Gönderiyi bayrakla işaretle"
        bookmark: "%{shortcut} Gönderiyi işaretle"
        edit: "%{shortcut} Gönderiyi düzenle"
        delete: "%{shortcut} Gönderiyi sil"
        mark_muted: "%{shortcut} Konuyu sessize al"
        mark_regular: "%{shortcut} Öntanımlı konu"
        mark_tracking: "%{shortcut} Konuyu takip et"
        mark_watching: "%{shortcut} Konuyu izle"
        print: "%{shortcut} Konuyu yazdır"
        defer: "%{shortcut}Konuyu ertele"
        topic_admin_actions: "%{shortcut} Açık konu yönetici işlemleri"
    badges:
      earned_n_times:
        one: "Bu rozet %{count} defa kazanılmış"
        other: "Bu rozet %{count} defa kazanılmış"
      granted_on: "%{date} tarihinde verildi"
      others_count: "Bu rozete sahip diğer kişiler (%{count})"
      title: Rozetler
      allow_title: "Bu rozeti başlık olarak kullanabilirsin"
      multiple_grant: "Bunu birden çok kez kazanabilirsin"
      badge_count:
        one: "%{count} Rozet"
        other: "%{count} Rozet"
      more_badges:
        one: "+%{count} Daha"
        other: "+%{count} Daha"
      granted:
        one: "%{count} izin verildi"
        other: "%{count} izin verildi"
      select_badge_for_title: Başlık olarak kullanılacak bir rozet seç
      none: "(hiçbiri)"
      successfully_granted: "%{username} başarıyla %{badge} kazanmıştır"
      badge_grouping:
        getting_started:
          name: Başlangıç
        community:
          name: Topluluk
        trust_level:
          name: Güven Seviyesi
        other:
          name: Diğer
        posting:
          name: Gönderiliyor
    tagging:
      all_tags: "Tüm Etiketler"
      other_tags: "Diğer Etiketler"
      selector_all_tags: "tüm etiketler"
      selector_no_tags: "etiket yok"
      changed: "değişen etiketler:"
      tags: "Etiketler"
      choose_for_topic: "opsiyonel etiketler"
      info: "Bilgi"
      default_info: "Bu etiket hiçbir kategoriyle sınırlandırılmamıştır, ve eş anlamlısı yoktur."
      category_restricted: "Bu etiket, erişim izniniz olmayan kategorilerle sınırlıdır."
      synonyms: "Eş Anlamlılar"
      synonyms_description: "İlgili etiketler kullanılıyorsa, <b>%{base_tag_name}</b> ile değiştirilecektir."
      tag_groups_info:
        one: 'Bu etiket {{tag_groups}} grubuna aittir.'
        other: "Bu etiket \"{{tag_groups}}\" gruplarına aittir."
      category_restrictions:
        one: "Sadece bu kategoride kullanılabilir : "
        other: "Sadece bu kategorilerde kullanılabilir : "
      edit_synonyms: "Eş anlamlıları Yönet"
      add_synonyms_label: "Eş anlamlılarını ekle:"
      add_synonyms: "Ekle"
      add_synonyms_explanation:
        one: "Şu anda bu etiketi kullanan herhangi bir yer, bunun yerine <b>%{tag_name}</b> kullanacak şekilde değiştirilecektir. Bu değişikliği yapmak istediğinizden emin misiniz?"
        other: "Şu anda bu etiketleri kullanan herhangi bir yer, bunun yerine <b>%{tag_name}</b> kullanacak şekilde değiştirilecektir. Bu değişikliği yapmak istediğinizden emin misiniz?"
      add_synonyms_failed: "Bu etiketler eş anlamlı olarak eklenemedi: <b>%{tag_names}</b>. Eş anlamlıları olmadığından veya başka bir etiketin eş anlamlısı olmadığından emin olun."
      remove_synonym: "Eş anlamlıları Kaldır"
      delete_synonym_confirm: '"%{tag_name}" Eş anlamlıları silmek istediğinizden emin misiniz ?'
      delete_tag: "Etiketi Sil"
      delete_confirm:
        one: "Bu etiketi silmek ve atanmış olduğu %{count} konudan kaldırmak istediğinizden emin misiniz?"
        other: "Bu etiketi silmek ve  atanmış olduğu {{count}} konularından kaldırmak istediğinizden emin misiniz? "
      delete_confirm_no_topics: "Bu etiketi silmek istediğinize emin misiniz?"
      delete_confirm_synonyms:
        one: "Eş anlamlısı da silinecek."
        other: "{{count}} isimli eşanlamlıları da silinecek."
      rename_tag: "Etiketi Yeniden Adlandır"
      rename_instructions: "Bu etiket için yeni bir ad seç:"
      sort_by: "Sırala:"
      sort_by_count: "say"
      sort_by_name: "isim"
      manage_groups: "Etiket Grubunu Yönet"
      manage_groups_description: "Etiket grubunu yönetmek için grup tanımla"
      upload: "Etiketleri Yükle"
      upload_description: "Toplu olarak etiket oluşturmak için bir csv dosyası yükleyin"
      upload_instructions: "Her satıra bir tane, isteğe bağlı olarak 'tag_name, tag_group' biçiminde bir etiket grubu"
      upload_successful: "Etiketler başarıyla yüklendi"
      delete_unused_confirmation:
        one: "%{count} etiketi silinecek: %{tags}"
        other: "%{count} etiketleri silinecek: %{tags}"
      delete_unused_confirmation_more_tags:
        one: "%{tags} ve %{count} daha fazlası"
        other: "%{tags} ve %{count} daha fazlası"
      delete_unused: "Kullanılmayan Etiketleri Sil"
      delete_unused_description: "Hiçbir konuya veya kişisel mesaja eklenmeyen tüm etiketleri sil"
      cancel_delete_unused: "İptal"
      filters:
        without_category: "%{filter} %{tag} konular"
        with_category: "%{category} içerisindeki konular %{filter} %{tag}"
        untagged_without_category: "%{filter} etiketlenmemiş konular"
        untagged_with_category: "%{category} içindeki %{filter} etiketlenmemiş konular"
      notifications:
        watching:
          title: "İzleniyor"
          description: "Bu etiketi içeren tüm konuları otomatik olarak izleyeceksin. Tüm yeni mesajlar ve konulardan haberdar edileceksin, ayrıca konuların yanında okunmamış ve yeni mesajların sayısı da görünecek."
        watching_first_post:
          title: "İlk gönderi izlemesi"
          description: "Bu etiketteki yeni konular size bildirilecektir ancak konulara cevap verilmeyecektir."
        tracking:
          title: "Takip ediliyor"
          description: "Bu etiketi içeren tüm konuları otomatik olarak takip edeceksin. Konunun yanında okunmamış ve yeni yayınların sayısı görünecek."
        regular:
          title: "Düzenli"
          description: "Birisi @isminden bahsederse veya gönderine cevap verirse bildirim alacaksın."
        muted:
          title: "Sessiz"
          description: "Bu etiketle yeni konular hakkında hiçbir şeyden haberdar edilmeyeceksin ve konular okunmamış sekmesinde görünmeyecek. "
      groups:
        title: "Etiket Grupları"
        about: "Konuları kolayca yönetmek için onlara etiket ekle."
        new: "Yeni Grup"
        tags_label: "Bu gruptaki etiketler:"
        tags_placeholder: "etiketler"
        parent_tag_label: "Üst etiket:"
        parent_tag_placeholder: "İsteğe Bağlı"
        parent_tag_description: "Bu gruptaki etiketler üst etiket olduğu sürece kullanılamaz."
        one_per_topic_label: "Bu etiket grubundan her konu için bir etiket ile sınır koy"
        new_name: "Yeni Etiket Grubu"
        name_placeholder: "Etiket Grubu Adı"
        save: "Kaydet"
        delete: "Sil"
        confirm_delete: "Bu etiket grubunu silmek istediğine emin misin?"
        everyone_can_use: "Etiketler herkes tarafından kullanılabilir"
        usable_only_by_staff: "Etiketler herkes tarafından görülebilir, ancak yalnızca görevli tarafından kullanabilir"
        visible_only_to_staff: "Etiketler yalnızca görevli tarafından görülebilir"
      topics:
        none:
          unread: "Okunmamış konun bulunmuyor."
          new: "Yeni konun bulunmuyor"
          read: "Henüz bir konu okumadın."
          posted: "Henüz herhangi bir konuya gönderim yapmadın."
          latest: "Yeni eklenen konu bulunmuyor."
          bookmarks: "Henüz işaretlenmemiş bir konun bulunmuyor."
          top: "Güncel bir konu bulunmuyor."
        bottom:
          latest: "Yeni eklenmiş konu bulunmuyor."
          posted: "Daha fazla gönderilmiş konu bulunmuyor."
          read: "Okunacak daha fazla konu bulunmuyor."
          new: "Daha fazla yeni konu bulunmuyor."
          unread: "Daha fazla okunmamış konu bulunmuyor."
          top: "Daha fazla güncel konu bulunmuyor."
          bookmarks: "Daha fazla işaretlenmiş konu bulunmuyor."
    invite:
      custom_message: "Davetini az da olsa kişiselleştirilmiş <a href>özel bir mesajla</a> yaz"
      custom_message_placeholder: "Kişiselleştirilmiş mesajlarını düzenle"
      custom_message_template_forum: "Hey, bu foruma katılmalısın!"
      custom_message_template_topic: "Hey, bu konu senin için eğlenceli olabilir!"
    forced_anonymous: "Aşırı yükleme nedeniyle, çıkış yapan bir kullanıcının göreceği şekilde herkese geçici olarak gösteriliyor. "
    safe_mode:
      enabled: "Güvenli mod etkin, çıkmak için bu tarayıcı penceresini kapat"
  admin_js:
    type_to_filter: "filtrelemek için yaz..."
    admin:
      title: "Yönetici Panel Dili"
      moderator: "Moderatör"
      tags:
        remove_muted_tags_from_latest:
          always: "her zaman"
          only_muted: "tek başına veya diğer sessize alınmış etiketlerle kullanıldığında"
          never: "asla"
      reports:
        title: "Mevcut raporlar listesi"
      dashboard:
        title: "Gösterge Paneli"
        last_updated: "Kontrol paneli güncellendi:"
        discourse_last_updated: "Discourse güncellendi:"
        version: "Sürüm"
        up_to_date: "Sistemin güncel durumda!"
        critical_available: "Önemli bir güncelleme var."
        updates_available: "Yeni güncellemeler var."
        please_upgrade: "Lütfen güncelle!"
        no_check_performed: "Güncellemeler gerçekleşmedi, yardımcının çalışır durumda olduğundan emin olmalısın."
        stale_data: "Güncellemeler bir süredir gerçekleşmiyor, yardımcının çalışır durumda olduğundan emin olmalısın."
        version_check_pending: "Yeni güncelleme yaptın. Harika!"
        installed_version: "Yüklendi"
        latest_version: "En son"
        problems_found: "Mevcut site ayarlarınıza göre bazı öneriler"
        last_checked: "Son kontrol"
        refresh_problems: "Yenile"
        no_problems: "Herhangi bir sorun bulunamadı."
        moderators: "Moderatörler:"
        admins: "Yöneticiler:"
        silenced: "Sessize alınmış:"
        suspended: "Askıya Alındı:"
        private_messages_short: "Mesajlar"
        private_messages_title: "Mesajlar"
        mobile_title: "Mobil"
        space_used: "%{usedSize} kullanıldı"
        space_used_and_free: "%{usedSize} (%{freeSize} kullanılabilir)"
        uploads: "Yüklemeler"
        backups: "Yedekler"
        backup_count:
          one: "%{count}yedek%{location}kayıt edildi"
          other: "%{count}yedek%{location}kayıt edildi"
        lastest_backup: "Güncel: %{date}"
        traffic_short: "Akış"
        traffic: "Uygulama web istekleri"
        page_views: "Sayfa Görüntülemeleri"
        page_views_short: "Sayfa Görüntülemeleri"
        show_traffic_report: "Ayrıntılı Akış Raporunu Göster"
        community_health: Topluluk sağlığı
        moderators_activity: Moderatörlerin etkinliği
        whats_new_in_discourse: "Discourse'daki yenilikler neler?"
        activity_metrics: Aktivite Ölçütleri
        all_reports: "Tüm raporlar"
        general_tab: "Genel"
        moderation_tab: "Moderasyon"
        security_tab: "Güvenlik"
        reports_tab: "Raporlar"
        report_filter_any: "hiçbir"
        disabled: Devredışı
        timeout_error: "Üzgünüz, sorgu çok uzun sürüyor. Lütfen daha kısa bir aralık seç."
        exception_error: "Üzgünüz, sorguyu yürütürken bir hata oluştu"
        too_many_requests: Bu işlemi çok fazla yaptınız. Lütfen tekrar denemeden önce bekleyin.
        not_found_error: "Üzgünüz, bu rapor mevcut değil"
        filter_reports: Raporları filtrele
        reports:
          trend_title: "Değişiklik%{percent}. Mevcutta %{current}, önceki periyodda %{prev}"
          today: "Bugün"
          yesterday: "Dün"
          last_7_days: "Son 7"
          last_30_days: "Son 30"
          all_time: "Tüm Zamanlar"
          7_days_ago: "7 Gün Önce"
          30_days_ago: "30 Gün Önce"
          all: "Hepsi"
          view_table: "tablo"
          view_graph: "grafik"
          refresh_report: "Raporu Yenile"
          start_date: "Başlangıç Tarihi (UTC)"
          end_date: "Bitiş Tarihi (UTC)"
          groups: "Tüm gruplar"
          disabled: "Bu rapor devre dışı"
          totals_for_sample: "Örnek toplamlar"
          average_for_sample: "Örnek için ortalama"
          total: "Tüm zamanlar toplamı"
          no_data: "Gösterilecek bilgi yok."
          trending_search:
            more: '<a href="%{basePath}/admin/logs/search_logs">Arama Günlükleri</a>'
            disabled: 'Trend arama raporu devredışı. Veri toplamak için <a href="%{basePath}/admin/site_settings/category/all_results?filter=log%20search%20queries">log arama sorgusunu</a> etkinleştirin.'
          filters:
            file-extension:
              label: Dosya uzantısı
            group:
              label: Grup
            category:
              label: Kategori
      commits:
        latest_changes: "En son değişiklikler: lütfen sık sık güncelle!"
        by: "tarafından"
      groups:
        new:
          title: "Yeni Grup"
          create: "Oluştur"
          name:
            too_short: "Grup adı çok kısa"
            too_long: "Grup adı çok uzun"
            checking: "Grup adının uygunluğu kontrol ediliyor..."
            available: "Grup adı uygun"
            not_available: "Grup adı mevcut değil"
            blank: "Grup adı boş olamaz"
        bulk_add:
          title: "Toplu Grup Ekle"
          complete_users_not_added: "Bu kullanıcılar eklenmedi (kullanıcıların hesaplarının olduğundan emin ol):"
          paste: "Kullanıcı adlarının veya e-postalarının bir listesini, her satıra birer adet olacak şekilde yapıştır:"
        add_members:
          as_owner: "Kullanıcıyı/Kullanıcıları, bu grubun sahibi/sahipleri olarak ayarla"
        manage:
          interaction:
            email: E-posta
            incoming_email: "Kişiselleştirilmiş gelen e-posta adresi"
            incoming_email_placeholder: "e-posta adresi gir"
            visibility: Görünürlük
            visibility_levels:
              title: "Bu grubu kimler görebilir?"
              public: "Herkes"
              logged_on_users: "Giriş yapan kullanıcılar"
              members: "Grup yöneticileri, üyeler"
              staff: "Grup sahipleri ve personel"
              owners: "Grup yöneticileri"
              description: "Yöneticiler tüm grupları görebilir."
            members_visibility_levels:
              title: "Bu grubun üyelerini kim görebilir?"
              description: "Yöneticiler tüm grupların üyelerini görebilir."
            publish_read_state: "Grup mesajlarında grup okuma durumunu yayınla"
          membership:
            automatic: Otomatik
            trust_levels_title: "Güven seviyesi, üyelere -eklendiklerinde- otomatik olarak verilir:"
            effects: Etkileri
            trust_levels_none: "Hiçbiri"
            automatic_membership_email_domains: "Listede, e-posta alan adıyla tam olarak eşleşen kayıtlı kullanıcılar, otomatik olarak bu gruba eklenir:"
            automatic_membership_retroactive: "Mevcut kayıtlı kullanıcıları eklemek için aynı e-posta alanı kuralını uygula"
            primary_group: "Otomatik olarak ana grup biçiminde ayarla"
        name_placeholder: "Grup adı, boşluksuz, kullanıcı adı kuralıyla aynı olarak"
        primary: "Ana Grup"
        no_primary: "(ana grup yok)"
        title: "Gruplar"
        edit: "Grupları Düzenle"
        refresh: "Yenile"
        about: "Grup üyeliğini ve isimleri burada düzenle"
        group_members: "Grup üyeleri"
        delete: "Sil"
        delete_confirm: "Grup silinsin mi?"
        delete_failed: "Grup silinemedi. Bu otomatik oluşturulmuş bir grup ise, yok edilemez."
        delete_owner_confirm: "'%{username}' için sahiplik izni kaldırılsın mı?"
        add: "Ekle"
        custom: "Özel ayarlar"
        automatic: "Otomatik"
        default_title: "Varsayılan başlık"
        default_title_description: "gruptaki bütün kullanıcılara uygulanacak"
        group_owners: Sahipler
        add_owners: Sahipleri ekle
        none_selected: "Başlamak için bir grup seç"
        no_custom_groups: "Yeni bir özel grup oluştur"
      api:
        generate_master: "Ana API Anahtarını Oluştur"
        none: "Şu an etkin API anahtarı bulunmuyor."
        user: "Kullanıcı"
        title: "API"
        key: "anahtar"
        created: Oluşturuldu
        updated: Güncellenmiş
        last_used: Son kullanılan
        never_used: (asla)
        generate: "Oluştur"
        undo_revoke: "İptal Etmeyi Geri Al"
        revoke: "İptal Et"
        all_users: "Tüm Kullanıcılar"
        active_keys: "Aktif API Anahtarları"
        manage_keys: Anahtarları Yönet
        show_details: Detaylar
        description: Açıklama
        no_description: (açıklama yok)
        all_api_keys: Tüm API Anahtarları
        user_mode: Kullanıcı Seviyesi
        impersonate_all_users: Herhangi bir kullanıcı rolüne gir
        single_user: "Tekil kullanıcı"
        user_placeholder: Kullanıcı adı girin
        description_placeholder: "Bu anahtar ne için kullanılacak?"
        save: Kaydet
        new_key: Yeni API Anahtarı
        revoked: İptal edilmiş
        delete: Kalıcı Sil
        not_shown_again: Bu anahtar bir daha gösterilmez. Devam etmeden önce bir kopyasını aldığınızdan emin olun.
        continue: Devam et
      web_hooks:
        title: "Web Kancaları"
        none: "Şu anda bir web kancası yok."
        instruction: "Web kancaları, sitedeki bazı olaylar meydana geldiğinde dış servisleri haberdar etmek için kullanılır. Bir web kancası tetiklendiğinde, belirtilen URL'ye bir POST isteği gönderilir."
        detailed_instruction: "Seçilen etkinlik gerçekleştiğinde GÖNDERİ isteği verilen URL'e gönderilecek."
        new: "Yeni Web Kancası"
        create: "Oluştur"
        save: "Kaydet"
        destroy: "Sil"
        description: "Açıklama"
        controls: "Kontroller"
        go_back: "Listeye geri dön"
        payload_url: "URL Veri yükü "
        payload_url_placeholder: "https://ornek.com/gonderial"
        warn_local_payload_url: "Öyle görünüyor ki, web kancasını yerel bir URL'ye ayarlamaya çalışıyorsun. Yerel bir adrese iletilen etkinlik beklenmedik durumlara neden olabilir. Devam etmek istiyor musun?"
        secret_invalid: "Gizli alanda boş karakter olamaz."
        secret_too_short: "Gizli alan en az 12 karakter olmalı."
        secret_placeholder: "İmza oluşturmak için isteğe bağlı metin"
        event_type_missing: "En az bir etkinlik türü ayarlaman gerekiyor."
        content_type: "İçerik Türü"
        secret: "Gizli"
        event_chooser: "Bu webkancası hangi olayları tetiklemeli?"
        wildcard_event: "Bana her şeyi gönder."
        individual_event: "Belirli etkinlikleri seç"
        verify_certificate: "Veri yükü URL'inin TLS sertifikasını kontrol et"
        active: "Aktif"
        active_notice: "Etkinlik olduğunda, detaylarını göndereceğiz."
        categories_filter_instructions: "İlgili web sayfaları yalnızca etkinlik belirtilen kategorilerle ilgiliyse tetiklenir. Tüm kategoriler için web sayfalarını tetiklemek için boş bırakın."
        categories_filter: "Tetiklenmiş Kategoriler"
        tags_filter_instructions: "İlgili web kancaları, yalnızca etkinlik belirtilen etiketlerle ilişkiliyse tetiklenir. Web kancalarını tüm etiketleri tetiklemek için boş bırakın."
        tags_filter: "Etkilenen Etiketler"
        groups_filter_instructions: "İlgili web sayfaları yalnızca etkinlik belirtilen gruplarla ilgiliyse tetiklenir. Tüm gruplar için web sayfalarını tetiklemek için boş bırakın."
        groups_filter: "Tetiklenmiş Gruplar"
        delete_confirm: "Bu web kancası silinsin mi?"
        topic_event:
          name: "Konu Etkinliği"
          details: "Yeni bir konu oluşturulduğunda, düzenlendiğinde veya silindiğinde."
        post_event:
          name: "Gönderilen Etkinlik"
          details: "Yeni bir cevap olduğunda, düzenlendiğinde veya silindiğinde."
        user_event:
          name: "Kullanıcı Etkinliği"
          details: "Bir kullanıcı giriş yaptığında, çıkış yaptığında, oluşturulduğunda, onaylandığında veya güncellendiğinde.."
        group_event:
          name: "Grup Etkinliği"
          details: "Bir grup oluşturulduğunda, güncellendiğinde veya iptal edildiğinde."
        category_event:
          name: "Kategori Etkinliği"
          details: "Bir kategori oluşturulduğunda, güncellendiğinde veya iptal edildiğinde."
        tag_event:
          name: "Etiket Etkinliği"
          details: "Bir etiket oluşturulduğunda, güncellendiğinde veya iptal edildiğinde."
        flag_event:
          name: "Bayraklı Etkinlik"
          details: "Bir bayrak oluşturulduğunda, mutabık kalınmış, kalınmamış veya yoksayılmış."
        queued_post_event:
          name: "Etkinlik Onayı Gönderisi"
          details: "Yeni bir kuyruklu posta oluşturulduğunda, onaylanan veya reddedilen."
        reviewable_event:
          name: "Görüntülenebilen Etkinlik"
          details: "Yeni bir öğe incelemeye hazır olduğunda ve durumu güncellendiğinde."
        notification_event:
          name: "Bildirim etkinliği"
          details: "Bir kullanıcı yayınında bir bildirim aldığında."
        delivery_status:
          title: "Teslim Durumu"
          inactive: "Aktif Değil"
          failed: "Başarısız"
          successful: "Başarılı"
          disabled: "Devredışı"
        events:
          none: "İlgili bir etkinlik yok"
          redeliver: "Yeniden ilet"
          incoming:
            one: "Şu anda {{count}} yeni olay var."
            other: "Şu anda {{count}} yeni etkinlik var."
          completed_in:
            one: "{{count}} saniyede tamamlandı."
            other: "{{count}} saniyede tamamlandı."
          request: "İstek"
          response: "Yanıt"
          redeliver_confirm: "Aynı veri yükünü tekrar iletmek istediğinden emin misin?"
          headers: "Başlıklar"
          payload: "Veri yükü"
          body: "İçerik"
          go_list: "Listeye git"
          go_details: "Web kancasını düzenle"
          go_events: "Etkinliklere git"
          ping: "İnternet paketi araştırıcısı"
          status: "Durum Kodu"
          event_id: "Kimlik"
          timestamp: "Oluşturuldu"
          completion: "Tamamlanma Zamanı"
          actions: "Eylemler"
      plugins:
        title: "Eklentiler"
        installed: "Yüklü Eklentiler"
        name: "İsim"
        none_installed: "Yüklenmiş herhangi bir eklentiniz yok."
        version: "Sürüm"
        enabled: "Etkin?"
        is_enabled: "E"
        not_enabled: "H"
        change_settings: "Ayarları Değiştir"
        change_settings_short: "Ayarlar"
        howto: "Eklentileri nasıl yükleyebilirim?"
        official: "Resmi eklenti"
      backups:
        title: "Yedekler"
        menu:
          backups: "Yedekler"
          logs: "Kayıtlar"
        none: "Yedek bulunmuyor."
        read_only:
          enable:
            title: "Salt-okuma modunu etkinleştir"
            label: "Salt-okumayı etkinleştir"
            confirm: "Salt-okuma modunu etkinleştirmek istediğine emin misin?"
          disable:
            title: "Salt-okuma modunu kapat"
            label: "Salt-okumayı kapa"
        logs:
          none: "Henüz kayıt bulunmuyor..."
        columns:
          filename: "Dosya adı"
          size: "Boyut"
        upload:
          label: "Yükle"
          title: "Bu oluşuma bir yedek yükle"
          uploading: "Yükleniyor..."
          uploading_progress: "Yükleniyor... {{progress}}%"
          success: "{{filename}} dosya başarıyla yüklendi. Dosya şimdi işlenmeye başladı ve kısa bir süre içerisinde listede görünecek."
          error: "'{{filename}}': {{message}} yüklenirken bir hata oluştu"
        operations:
          is_running: "İşlem devam ediyor..."
          failed: "{{operation}} gerçekleşemedi. Lütfen kayıtları kontrol et."
          cancel:
            label: "İptal"
            title: "Devam eden işlemi iptal et"
            confirm: "Devam eden işlemi iptal etmek istediğine emin misin?"
          backup:
            label: "Yedek Oluştur"
            title: "Yedek oluştur"
            confirm: "Yeni bir yedekleme başlatmak istiyor musun?"
            without_uploads: "Evet (yüklemeleri dahil etme)"
          download:
            label: "İndir"
            title: "İndirme bağlantısıyla e-posta gönder"
            alert: "Bu yedeklemeyi indirmek için sana e-posta gönderildi."
          destroy:
            title: "Yedeği kaldır"
            confirm: "Bu yedeği yok etmek istediğine emin misin?"
          restore:
            is_disabled: "Geri getirme site ayarlarında devre dışı bırakılmış."
            label: "Geri Yükle"
            title: "Yedeğe geri dön"
            confirm: "Bu yedeğe geri dönmek istediğine emin misin?"
          rollback:
            label: "Geri al"
            title: "Veritabanını calışan son haline geri al"
            confirm: "Veritabanını çalışan son haline döndürmek istediğine emin misin?"
        location:
          local: "Yerel Depolama"
          s3: "S3"
        backup_storage_error: "Yedek depolama alanına erişilemedi: %{error_message}"
      export_csv:
        success: "Dışa aktarma işlemi başlatıldı. İşlem tamamlandığında mesajla bilgilendirileceksin."
        failed: "Dışa aktarımda bir hata oluştu. Lütfen kayıtları kontrol et."
        button_text: "Dışa Aktar"
        button_title:
          user: "Tüm kullanıcı listesini CSV formatında dışa aktar"
          staff_action: "Tüm görevli eylemleri kaydını CSV formatında dışa aktar"
          screened_email: "Tüm taranmış e-postalar listesini CSV formatında dışa aktar"
          screened_ip: "Tüm taranmış IP listesini CSV formatında dışa aktar"
          screened_url: "Tüm taranmış URL listesini CSV formatında dışa aktar"
      export_json:
        button_text: "Dışa Aktar"
      invite:
        button_text: "Davetleri Gönder"
        button_title: "Davetleri Gönder"
      customize:
        title: "Kişiselleştir"
        long_title: "Site Kişiselleştirmeleri"
        preview: "önizleme"
        explain_preview: "Bu temanın etkin olduğu siteye bak"
        save: "Kaydet"
        new: "Yeni"
        new_style: "Yeni Biçim"
        install: "Yükle"
        delete: "Sil"
        delete_confirm: '"%{theme_name}" silmek istediğinizden emin misiniz?'
        color: "Renk"
        opacity: "Saydam"
        copy: "Kopyala"
        copy_to_clipboard: "Kopyala"
        copied_to_clipboard: "Kopyalandı"
        copy_to_clipboard_error: "Panoya veri kopyalama hatası"
        theme_owner: "Düzenlenemez, sahibi:"
        email_templates:
          title: "Eposta"
          subject: "Konu"
          multiple_subjects: "Bu e-posta şablonunda birden fazla konu mevcut."
          body: "İçerik"
          none_selected: "Düzenlemeye başlamak için bir e-posta şablonu seç. "
          revert: "Değişiklikleri Geri Al"
          revert_confirm: "Değişiklikleri geri almak istediğine emin misin?"
        theme:
          theme: "Tema"
          component: "Bileşen"
          components: "Bileşenler"
          theme_name: "Tema adı"
          component_name: "Bileşen Adı"
          themes_intro: "Başlamak için mevcut bir tema seçin veya yeni bir tema\n yükleyin"
          beginners_guide_title: "Başlangıç Temalarını Kullanma Kılavuzu"
          developers_guide_title: "Forum Temaları için Geliştirici kılavuzu"
          browse_themes: "Topluluk temalarına göz atın"
          customize_desc: "Kişiselleştir:"
          title: "Temalar"
          create: "Oluştur"
          create_type: "Tür"
          create_name: "İsim"
          long_title: "Sitenin renklerini, CSS ve HTML içeriğini değiştir"
          edit: "Düzenle"
          edit_confirm: "Bu, uzak bir temadır. Eğer CSS / HTML'yi düzenlersen, temayı güncellediğinde değişiklikler silinir."
          update_confirm: "Bu yerel değişiklikler güncelleme ile silinecektir. Devam etmek istediğine emin misin?"
          update_confirm_yes: "Evet, güncellemeye devam et"
          common: "Ortak"
          desktop: "Masaüstü"
          mobile: "Mobil"
          settings: "Ayarlar"
          translations: "Çeviriler"
          extra_scss: "Ekstra SCSS"
          preview: "Önizleme"
          show_advanced: "Gelişmiş klasörleri göster"
          hide_advanced: "Gelişmiş klasörleri  gizle"
          hide_unused_fields: "Kullanılmayan alanları gizle"
          is_default: "Tema varsayılan olarak etkinleştirildi"
          user_selectable: "Tema kullanıcılar tarafından seçilebilir"
          color_scheme: "Renk Paleti"
          color_scheme_select: "Temada kullanılacak renkleri seç"
          custom_sections: "İsteğe uyarlanmış bölümler:"
          theme_components: "Tema Öğeleri"
          add_all_themes: "Tüm temaları ekle"
          convert: "Dönüştür"
          convert_component_alert: "Bu bileşeni temaya dönüştürmek istediğinize emin misiniz?  Şuradan bileşen olarak kaldırılacaktır %{relatives}"
          convert_component_tooltip: "Bu bileşeni temaya dönüştür"
          convert_theme_alert: "Bu temayı bileşene dönüştürmek istediğinize emin misiniz? Şuradan %{relatives} kaldırılacaktır"
          convert_theme_tooltip: "Bu temayı bileşene dönüştür"
          inactive_themes: "Etkin olmayan temalar:"
          inactive_components: "Kullanılmayan bileşenler:"
          broken_theme_tooltip: "Bu temanın CSS, HTML veya YAML kodlarında hata var"
          disabled_component_tooltip: "Bu bileşen inaktif"
          default_theme_tooltip: "Bu tema sitenin varsayılan temasıdır"
          updates_available_tooltip: "Bu tema için güncellemeler var"
          and_x_more: "ve {{count}} tane daha."
          collapse: Daralt
          uploads: "Yüklemeler"
          no_uploads: "Fontlar ve resimler gibi temayla ilişkili varlıkları yükleyebilirsin"
          add_upload: "Yükleme Ekle"
          upload_file_tip: "Yüklenecek bir varlık seç (png, woff2, vb ...)"
          variable_name: "SCSS var adı:"
          variable_name_invalid: "Geçersiz değişken adı. Sadece abecesayısala izin verilir. Bir harfle başlamalı ve benzersiz olmalıdır."
          variable_name_error:
            invalid_syntax: "Geçersiz değişken adı. Sadece abecesayısala izin verilir. Bir harfle başlamalıdır."
            no_overwrite: "Geçersiz değişken adı. Mevcut bir değişkenin üzerine yazılmamalıdır."
            must_be_unique: "Geçersiz değişken adı. Benzersiz olmalıdır."
          upload: "Yükle"
          select_component: "Bir bileşen seçin..."
          unsaved_changes_alert: "Değişikliklerinizi henüz kaydetmediniz, Silmek ve devam etmek istediğinize emin misiniz?"
          unsaved_parent_themes: "Bileşeni temalara atamadınız, devam etmek istiyor musunuz?"
          discard: "At"
          stay: "Kalmak"
          css_html: "İsteğe uyarlanmış CSS/HTML"
          edit_css_html: "CSS/HTML Düzenle"
          edit_css_html_help: "Herhangi bir CSS veya HTML düzenlemedin"
          delete_upload_confirm: "Yükleme silinsin mi?(Tema CSS çalışmayı durdurabilir!)"
          component_on_themes: "Bu temalara bileşen ekle"
          included_components: "Dahil edilen bileşenler"
          add_all: "Hepsini ekle"
          import_web_tip: "Veri havuzu içeren tema"
          import_web_advanced: "Gelişmiş..."
          import_file_tip: "tema içeren .tar.gz, .zip veya .dcstyle.json dosyası"
          is_private: "Tema özel bir git veri havuzunda"
          remote_branch: "Şube adı (isteğe bağlı)"
          public_key: "Repo'ya aşağıdaki genel anahtar erişimini ver:"
          install: "Yükle"
          installed: "Yüklendi"
          install_popular: "Gözde"
          install_upload: "Cihazınızdan"
          install_git_repo: "Git deposundan"
          install_create: "Yeni oluştur"
          about_theme: "Hakkında"
          license: "Lisans"
          version: "Versiyon:"
          authors: "Yazan:"
          source_url: "Kaynak"
          enable: "Etkinleştir"
          disable: "Devre dışı bırak"
          disabled: "Bu bileşen devre dışı bırakıldı."
          disabled_by: "Bu bileşeni devre dışı bırakan kişi"
          required_version:
            error: "Bu tema otomatik olarak devre dışı bırakıldı çünkü forum bu sürüm ile uyumlu değil."
            minimum: "Forum sürümü {{version}} veya üstünü gerektirir."
            maximum: "Forum sürümü {{version}} veya daha düşük gerektirir."
          component_of: "Bileşen:"
          update_to_latest: "Sona Doğru Güncelle"
          check_for_updates: "Güncellemeleri kontrol et"
          updating: "Güncelleniyor..."
          up_to_date: "Tema güncel, son kontrol yapıldı:"
          add: "Ekle"
          theme_settings: "Tema Ayarları"
          no_settings: "Bu temada ayarlar mevcut değil."
          theme_translations: "Tema Çevirileri"
          empty: "Öğe yok"
          commits_behind:
            one: "%{count} temalar geride kaldı!"
            other: "{{count}} tema geride kaldı!"
          compare_commits: "(Yeni yorumlara bakınız)"
          repo_unreachable: "Bu temanın Git deposuyla bağlantı kurulamadı. Hata mesajı:"
          imported_from_archive: "Bu tema bir .zip dosyasından içe aktarıldı"
          scss:
            text: "CSS"
            title: "İsteğe uyarlanmış CSS'yi gir. Tüm geçerli CSS ve SCSS tiplerini kabul ediyoruz. "
          header:
            text: "Başlık"
            title: "Site üstbilgisini görüntülemek için HTML gir"
          after_header:
            text: "Başlıktan Sonra"
            title: "Üstbilgi sonrasında tüm sayfalarda görüntülenecek HTML’i gir"
          footer:
            text: "Altbilgi"
            title: "Sayfa altbilgisinde görüntülemek için HTML'yi gir"
          embedded_scss:
            text: "Gömülü CSS"
            title: "Gömülü sürüm yorumlarıyla yayınlamak için isteğe uyarlanmış CSS'yi gir"
          head_tag:
            text: "</head>"
            title: "</head> etiketinden önce eklenecek HTML"
          body_tag:
            text: "</body>"
            title: "</body> etiketinden önce eklenecek HTML"
          yaml:
            text: "YAML"
            title: "Tema ayarlarını YAML formatında tanımla"
        colors:
          select_base:
            title: "Temel renk paletini seç"
            description: "Temel palet:"
          title: "Renkler"
          edit: "Renk Paletlerini Düzenle"
          long_title: "Renk Paletleri"
          about: "Temalarında kullandığın renkleri değiştir. Başlamak için yeni bir renk paleti oluştur."
          new_name: "Yeni Renk Paleti"
          copy_name_prefix: "Kopyası"
          delete_confirm: "Bu renk paletini sil?"
          undo: "geri al"
          undo_title: " Son kayıt esnasında yapılan bu renkteki değişiklikleri geri al."
          revert: "eski haline getir"
          revert_title: "Bu rengi Discourse'un varsayılan renk paletine sıfırla."
          primary:
            name: "Ana"
            description: "Çoğu yazı, ikonlar ve kenarlar"
          secondary:
            name: "ikincil"
            description: "Ana arkaplan ve bazı düğmelerin metin rengi."
          tertiary:
            name: "üçüncül"
            description: "Bağlantılar, bazı düğmeler, bildirimler ve vurguların rengi."
          quaternary:
            name: "dördüncül"
            description: "Navigasyon bağlantıları."
          header_background:
            name: "başlık arkaplanı"
            description: "Website sayfa başlığının arka plan rengi."
          header_primary:
            name: "ana başlık"
            description: "Websitesi'nin sayfa başlığındaki metin ve ikonlar."
          highlight:
            name: "vurgula"
            description: "Gönderi ve konu gibi sayfada vurgulanmış öğelerin arkaplan rengi."
          danger:
            name: "tehlike"
            description: "Gönderi ve konu silme gibi eylemler için rengi vurgula "
          success:
            name: "başarı"
            description: "Eylemin başarılı olduğunu göstermek için kullanılır."
          love:
            name: "sevgi"
            description: "Beğen düğmesinin rengi."
        robots:
          title: "Sitenizin robots.txt dosyasını geçersiz kılın:"
          warning: "Bu, ilgili tüm site ayarlarını kalıcı olarak geçersiz kılar."
          overridden: Sitenizin varsayılan robots.txt dosyası geçersiz kılındı.
        email_style:
          title: "Eposta Stili"
          heading: "Eposta Stilini Özelleştir"
          html: "HTML Şablonu"
          css: "CSS"
          reset: "Varsayılana sıfırla"
          reset_confirm: "Varsayılan ayarlara sıfırlamak %{fieldName}ve bütün değişikliklerinizi kaybetmek istediğinizden emin misiniz?"
          save_error_with_reason: "Değişiklikleriniz kaydedilmedi. %{error}"
          instructions: "Tüm html e-postalarının oluşturulduğu şablonu ve stilinizi CSS kullanarak özelleştirin."
      email:
        title: "E-postalar"
        settings: "Ayarlar"
        templates: "Şablonlar"
        preview_digest: "Özeti Önizle"
        advanced_test:
          title: "Gelişmiş Test"
          desc: "Discourse süreçlerinin nasıl e-posta aldığını görün. E-postayı doğru bir şekilde işleyebilmek için lütfen orijinal e-posta iletisinin altına yapıştırın."
          email: "Orjinal ileti"
          run: "Testi Çalıştır"
          text: "Seçilmiş Metin Gövdesi"
          elided: "Seçili Metin"
        sending_test: "Test e-postası gönderiliyor..."
        error: "<b>HATA</b> - %{server_error}"
        test_error: "Test e-postasının gönderilmesinde sorun yaşandı. Lütfen e-posta ayarlarını tekrar kontrol et, yer sağlayıcının e-posta bağlantılarını engellemediğinden emin ol ve tekrar dene."
        sent: "Gönderildi"
        skipped: "Atlandı"
        bounced: "Geri Sekti"
        received: "Alındı"
        rejected: "Reddedildi"
        sent_at: "Gönder"
        time: "Saat"
        user: "Kullanıcı"
        email_type: "E-posta Türü"
        to_address: "Gönderi Adresi"
        test_email_address: "test için e-posta adresi"
        send_test: "Test E-postası Gönder"
        sent_test: "gönderildi!"
        delivery_method: "Gönderme Metodu"
        preview_digest_desc: "Inaktif kullanıcılara gönderilen özet e-postaların içeriğini önizle."
        refresh: "Yenile"
        send_digest_label: "Bu sonucu şuna gönder:"
        send_digest: "Gönder"
        sending_email: "E-posta gönderiliyor..."
        format: "Biçim"
        html: "html"
        text: "metin"
        last_seen_user: "Son Görülen Kullanıcı:"
        no_result: "Özet için hiçbir sonuç bulunamadı."
        reply_key: "Cevapla Tuşu"
        skipped_reason: "Nedeni Atla"
        incoming_emails:
          from_address: "Gönderen"
          to_addresses: "Kime"
          cc_addresses: "Kk"
          subject: "Konu"
          error: "Hata"
          none: "Gelen e-posta yok"
          modal:
            title: "Gelen E-posta Detayları"
            error: "Hata"
            headers: "Üstbilgiler"
            subject: "Konu"
            body: "İçerik"
            rejection_message: "Reddedilen E-posta"
          filters:
            from_placeholder: "kimden@ornek.com"
            to_placeholder: "kime@ornek.com"
            cc_placeholder: "bilgi@ornek.com"
            subject_placeholder: "Konu..."
            error_placeholder: "Hata"
        logs:
          none: "Hiçbir kayıt bulunamadı."
          filters:
            title: "Filtrele"
            user_placeholder: "kullanıcı adı"
            address_placeholder: "isim@örnek.com"
            type_placeholder: "özet, kayıt olma..."
            reply_key_placeholder: "cevapla tuşu"
      moderation_history:
        performed_by: "Gerçekleştiren"
        no_results: "Mevcut bir moderasyon geçmişi yok"
        actions:
          delete_user: "Kullanıcı Silindi"
          suspend_user: "Kullanıcı Askıya Alındı"
          silence_user: "Kullanıcı Susturuldu"
          delete_post: "Gönderi Silindi"
          delete_topic: "Konu Silindi"
          post_approved: "Gönderi Onaylandı"
      logs:
        title: "Kayıtlar"
        action: "Eylem"
        created_at: "Oluşturuldu"
        last_match_at: "En Son Eşlenen"
        match_count: "Eşleşmeler"
        ip_address: "IP"
        topic_id: "Konu IDsi"
        post_id: "Gönderi IDsi"
        category_id: "Kategori IDsi"
        delete: "Sil"
        edit: "Düzenle"
        save: "Kaydet"
        screened_actions:
          block: "engelle"
          do_nothing: "hiçbir şey yapma"
        staff_actions:
          all: "hepsi"
          filter: "Filtrele:"
          title: "Görevli Eylemleri"
          clear_filters: "Hepsini Göster"
          staff_user: "Kullanıcı"
          target_user: "Hedef Kullanıcı"
          subject: "Konu"
          when: "Ne zaman"
          context: "Durum"
          details: "Ayrıntılar"
          previous_value: "Önceki"
          new_value: "Yeni"
          diff: "Fark"
          show: "Göster"
          modal_title: "Ayrıntılar"
          no_previous: "Bir önceki değer yok."
          deleted: "Yeni değer yok. Kayıt silindi."
          actions:
            delete_user: "kullanıcıyı sil"
            change_trust_level: "güven seviyesini değiştir"
            change_username: "kullanıcı adını değiştir"
            change_site_setting: "site ayarlarını değiştir"
            change_theme: "temayı değiştir"
            delete_theme: "temayı sil"
            change_site_text: "site metnini değiştir"
            suspend_user: "kullanıcıyı askıya al"
            unsuspend_user: "kullanıcıyı askıya alma"
            removed_suspend_user: "askıya alınan kullanıcı (kaldırılmış)"
            removed_unsuspend_user: "askıya alınmamış kullanıcı (kaldırılmış)"
            grant_badge: "rozet ver"
            revoke_badge: "rozeti iptal et"
            check_email: "e-posta kontrol et"
            delete_topic: "konuyu sil"
            recover_topic: "konuyu sil-me"
            delete_post: "gönderiyi sil"
            impersonate: "taklit et"
            anonymize_user: "kullanıcıyı anonimleştir"
            roll_up: "IP bloklarını topla"
            change_category_settings: "kategori ayarlarını değiştir"
            delete_category: "kategoriyi sil"
            create_category: "kategori oluştur"
            silence_user: "sessiz kullanıcı"
            unsilence_user: "sessiz kullanıcı"
            removed_silence_user: "sessiz kullanıcı (kaldırılmış)"
            removed_unsilence_user: "sessiz olmayan kullanıcı (kaldırılmış)"
            grant_admin: "yönetici yetkisi ver"
            revoke_admin: "yönetici yetkisini kaldır"
            grant_moderation: "moderasyon yetkisi ver"
            revoke_moderation: "moderasyon yetkisini kaldır"
            backup_create: "yedek oluştur"
            deleted_tag: "silinmiş etiket"
            deleted_unused_tags: "kullanılmayan etiketler silindi"
            renamed_tag: "yeniden adlandırılmış etiket"
            revoke_email: "e-postayı kaldır"
            lock_trust_level: "güven seviyesini kilitle"
            unlock_trust_level: "güvenlik seviyesi kilidini aç"
            activate_user: "kullanıcıyı etkinleştir."
            deactivate_user: "kullanıcıyı pasifleştir"
            change_readonly_mode: "salt-okunur modunu değiştir"
            backup_download: "yedeği yükle"
            backup_destroy: "yedeği sil"
            reviewed_post: "gözden geçirilmiş gönderi"
            custom_staff: "özel eklenti eylemi"
            post_locked: "gönderi kilitlendi"
            post_edit: "gönderi düzenleme"
            post_unlocked: "gönderi kilidi açıldı"
            check_personal_message: "kişisel mesajlara bak"
            disabled_second_factor: "\"İki Faktör Kimlik Doğrulaması\"nı devre dışı bırak"
            topic_published: "konu yayımlandı"
            post_approved: "gönderi onaylandı"
            post_rejected: "gönderi reddedildi"
            create_badge: "rozet oluştur"
            change_badge: "rozet değiştir"
            delete_badge: "rozet sil"
            merge_user: "kullanıcıyı birleştir"
            entity_export: "ihracat birimi"
            change_name: "isim değiştir"
            topic_timestamps_changed: "konu zaman damgaları değişti"
            approve_user: "onaylanmış kullanıcı"
            web_hook_create: "webhook oluştur"
            web_hook_update: "webhook'u güncelle"
            web_hook_destroy: "webhook'u yok et"
            web_hook_deactivate: "webhook'u devre dışı bırak"
            embeddable_host_create: "gömülebilir sunucu oluştur"
            embeddable_host_update: "gömülebilir sunucu güncelle"
            embeddable_host_destroy: "gömülebilir sunucuyu yok et"
            change_theme_setting: "tema ayarlarını değiştir"
            disable_theme_component: "tema bileşenini devre dışı bırak"
            enable_theme_component: "tema bileşenini etkinleştir"
            revoke_title: "başlığı kaldır"
            change_title: "başlığı değiştir"
            api_key_create: "api anahtarı oluştur"
            api_key_update: "api anahtarını güncelleştir"
            api_key_destroy: "api anahtarını yok et"
            override_upload_secure_status: "yükleme güvenlik durumunu geçersiz kıl"
        screened_emails:
          title: "Taranmış E-postalar"
          description: "Biri yeni bir hesap oluşturmaya çalıştığında aşağıdaki e-posta adresleri kontrol edilecek ve kayıt önlenecek ya da başka bir eylem gerçekleşecek."
          email: "E-posta Adresi"
          actions:
            allow: "İzin Ver"
        screened_urls:
          title: "Taranmış URL'ler"
          description: "Burada listenen URLler, spam gönderdiği belirlenmiş kullanıcıların gönderilerinde kullanılmış."
          url: "URL"
          domain: "Alan Adı"
        screened_ips:
          title: "Taranmış IPler"
          description: 'İzlenen IP adresleri. IP adreslerini beyaz listeye aktarmak için "İzin ver"i kullan.'
          delete_confirm: "%{ip_address} için konulan kuralı kaldırmak istediğine emin misin?"
          roll_up_confirm: "Sık kullanılan IP adreslerini alt ağlara aktarmak istediğine emin misin?"
          rolled_up_some_subnets: "Bu subnetlere başarıyla toplanmış tüm engellenen IP girişleri: %{subnets}."
          rolled_up_no_subnet: "Toplanacak bir şey bulunamadı."
          actions:
            block: "Engelle"
            do_nothing: "İzin Ver"
            allow_admin: "Yöneticiye İzin Ver"
          form:
            label: "Yeni:"
            ip_address: "IP adresi"
            add: "Ekle"
            filter: "Ara"
          roll_up:
            text: "Topla"
            title: "En az 'min_ban_entries_for_roll_up' adet giriş olduğu takdirde yeni subnet engelleme girişleri yaratır."
        search_logs:
          title: "Arama Günlükleri"
          term: "Dönem"
          searches: "Aramalar"
          click_through_rate: "Tıklanma Oranı"
          types:
            all_search_types: "Tüm arama türleri"
            header: "Üst kısım"
            full_page: "Tam Sayfa"
            click_through_only: "Tümü (sadece tıkla)"
          header_search_results: "Üstbilgi Arama Sonuçları"
        logster:
          title: "Hata Kayıtları"
      watched_words:
        title: "İzlenen Kelimeler"
        search: "ara"
        clear_filter: "Temizle"
        show_words: "kelimeleri göster"
        one_word_per_line: "Satır başına bir kelime"
        download: İndir
        clear_all: Tümünü Temizle
        clear_all_confirm_block: "Engelleme işlemi için izlenen tüm kelimeleri silmek istediğinizden emin misiniz?"
        clear_all_confirm_censor: "Sansür eylemi için izlenen tüm kelimeleri silmek istediğinizden emin misiniz?"
        clear_all_confirm_flag: "Bayrak eylemi için izlenen tüm kelimeleri silmek istediğinizden emin misiniz?"
        clear_all_confirm_require_approval: "Onay İstemek işlemi için izlenen tüm kelimeleri silmek istediğinizden emin misiniz?"
        word_count:
          one: "%{count} kelime"
          other: "%{count} kelimeler"
        actions:
          block: "Engelle"
          censor: "Sansür"
          require_approval: "Onay gerektir"
          flag: "Bayrakla işaretle"
        action_descriptions:
          block: "Bu kelimeleri içeren gönderilerin yayımlanmasını önle. Kullanıcı, gönderilerini yayımlamaya çalışırken bir hata mesajı görecek."
          censor: "Bu kelimeleri içeren yayımlara izin ver ancak bu kelimeleri sansürlenmiş kelimeleri gizleyen karakterlerle değiştir. "
          require_approval: "Bu kelimeleri içeren gönderiler yayımlanmadan önce personel onayı gerektirir."
          flag: "Bu kelimeleri içeren yayımlara izin ver ancak bunları uygunsuz olarak bayrakla işaretle. Böylece moderatörler bunları inceleyebilir."
        form:
          label: "Yeni Kelime: "
          placeholder: "tam kelime veya * özel karakter olarak"
          placeholder_regexp: "güvenilir ifade"
          add: "Ekle"
          success: "Başarılı"
          exists: "Zaten mevcut"
          upload: "Dosyadan ekle"
          upload_successful: "Yükleme başarılı oldu. Kelimeler eklendi."
        test:
          button_label: "Deneme"
          modal_title: "Deneme'%{action}' İzlenen Kelimeler"
          description: "İzlenen kelimelerle eşleşenleri kontrol etmek için aşağıya metin girin"
          found_matches: "Bulunan eşlemeler:"
          no_matches: "Hiçbir eşleşme bulunamadı"
      impersonate:
        title: "Taklit Et"
        help: "Kullanıcı hesabındaki hatayı bulmak için kullanıcı hesabını taklit et. Bitirdikten sonra çıkman gerekiyor."
        not_found: "Kullanıcı bulunamadı."
        invalid: "Üzgünüz, bu kullanıcıyı taklit edemezsin. "
      users:
        title: "Kullanıcılar"
        create: "Yönetici Ekle"
        last_emailed: "Son E-posta Gönderimi"
        not_found: "Üzgünüz, bu kullanıcı adı sistemimizde bulunmuyor. "
        id_not_found: "Üzgünüz, bu kullanıcı kimliği sistemimizde bulunmuyor."
        active: "Etkinleştirildi"
        show_emails: "E-postaları Göster"
        hide_emails: "E-postaları gizle"
        nav:
          new: "Yeni"
          active: "Aktif"
          staff: "Görevli"
          suspended: "Askıya Alınmış"
          silenced: "Susturuldu"
          suspect: "Şüpheli"
          staged: "Aşamalı"
        approved: "Onaylanmış mı?"
        titles:
          active: "Aktif Kullanıcılar"
          new: "Yeni Kullanıcılar"
          pending: "Gözden Geçirilecek Kullanıcılar"
          newuser: "Güven seviyesi 0 (Yeni kullanıcı) olan kullanıcılar"
          basic: "Güven seviyesi 1 (Ana kullanıcı) olan kullanıcılar"
          member: "Güven seviyesi 2 (Üye) olan kullanıcılar"
          regular: "Güven seviyesi 3 (Düzenli) olan kullanıcılar"
          leader: "Güven seviyesi 4 (Lider) olan kullanıcılar"
          staff: "Görevli"
          admins: "Yöneticiler"
          moderators: "Moderatörler"
          silenced: "Susturulmuş Kullanıcılar"
          suspended: "Askıya Alınan Kullanıcılar"
          suspect: "Şüpheli Kullanıcılar"
          staged: "Aşamalı Kullanıcılar"
        not_verified: "Doğrulanmadı"
        check_email:
          title: "Bu kullanıcının e-posta adresini ortaya çıkar"
          text: "Göster"
      user:
        suspend_failed: "Bu kullanıcı askıya alınırken bir şeyler ters gitti {{error}}"
        unsuspend_failed: "Bu kullanıcının askıya alınması kaldırılırken bir şeyler ters gitti {{error}}"
        suspend_duration: "Kullanıcı ne kadar süreyle askıya alınacak?"
        suspend_reason_label: "Neden askıya alıyorsun? Bu metin bu kullanıcının profil sayfasında <b>herkes tarafından görüntülenecek<b> ve kullanıcı sisteme giriş yapmaya çalıştığında kullanıcı tarafından görüntülenecek. Metin lütfen kısa olsun. "
        suspend_reason_hidden_label: "Neden askıya alıyorsun? Kullanıcı giriş yapmaya çalıştığında yazdığın metni görecek. Metin lütfen kısa olsun."
        suspend_reason: "Sebep"
        suspend_reason_placeholder: "Askıya Alma Sebebi"
        suspend_message: "E Posta Mesajı"
        suspend_message_placeholder: "İsteğe bağlı olarak, askıya alma sebebini daha uzun yazabilirsin. Askıya alma sebebi kullanıcıya e-postayla gönderilecek."
        suspended_by: "Askıya alan"
        silence_reason: "Neden"
        silenced_by: "Tarafından susturuldu"
        silence_modal_title: "Kullanıcıyı Sustur"
        silence_duration: "Kullanıcı ne kadar uzun bir süre için susturulacak?"
        silence_reason_label: "Neden bu kullanıcıyı susturuyorsunuz?"
        silence_reason_placeholder: "Susturulma sebebi"
        silence_message: "E-posta Mesajı"
        silence_message_placeholder: "(varsayılan mesajı göndermek için boş bırakın)"
        suspended_until: "(%{until} a kadar)"
        cant_suspend: "Bu kullanıcı askıya alınamaz."
        delete_all_posts: "Tüm gönderileri sil"
        delete_posts_progress: "Gönderiler siliniyor..."
        delete_posts_failed: "Gönderiler silinirken bir sorun oluştu."
        penalty_post_actions: "İlişkili gönderi ile ne yapmak istiyorsun? "
        penalty_post_delete: "Gönderiyi sil"
        penalty_post_delete_replies: "Bu gönderi ve bütün cevapları  sil"
        penalty_post_edit: "Gönderiyi düzenle"
        penalty_post_none: "Hiçbir şey yapma"
        penalty_count: "Ceza Sayımı"
        clear_penalty_history:
          title: "Ceza Geçmişini Temizle"
          description: "ceza puanı olan kullanıcılar TL3'e ulaşamaz"
        delete_all_posts_confirm_MF: "{POSTS, plural, one {1 gönderi} other {# gönderi}} ve {TOPICS, plural, one {1 konu} other {# konu}} silmek üzeresin. Emin misin?"
        silence: "Sustur"
        unsilence: "Susturma"
        silenced: "Susturuldu?"
        moderator: "Moderatör mü?"
        admin: "Yönetici mi?"
        suspended: "Askıya mı alındı?"
        staged: "Aşamalı mı?"
        show_admin_profile: "Yönetici"
        show_public_profile: "Herkese Açık Profili Göster"
        impersonate: "Taklit et"
        action_logs: "İşlem Kayıtları"
        ip_lookup: "IP Arama"
        log_out: "Çıkış Yap"
        logged_out: "Kullanıcı tüm cihazlarda çıkış yapmış"
        revoke_admin: "Yöneticiyi İptal Et"
        grant_admin: "Yönetici Yetkisi Ver"
        grant_admin_confirm: "Yeni yöneticiyi onaylamanız için size bir e-posta gönderdik. Lütfen onaylama talimatlarını uygulayınız."
        revoke_moderation: "Moderasyonu İptal Et"
        grant_moderation: "Moderasyon Yetkisi Ver"
        unsuspend: "Askıya Alma"
        suspend: "Askıya al"
        show_flags_received: "Alınan Bildirimleri Göster"
        flags_received_by: "%{username} Tarafından Alınan Bayraklar"
        flags_received_none: "Bu kullanıcı herhangi bir bayrak almadı."
        reputation: İtibar
        permissions: İzinler
        activity: Aktivite
        like_count: Verilen / Alınan Beğeniler
        last_100_days: "son 100 günde"
        private_topics_count: Özel Konular
        posts_read_count: Okunan Gönderiler
        post_count: Oluşturulan Gönderiler
        second_factor_enabled: İki Faktörlü Kimlik Doğrulama etkinleştirildi
        topics_entered: Görüntülenen Konular
        flags_given_count: Verilen Bayraklar
        flags_received_count: Alınan Bayraklar
        warnings_received_count: Alınan Uyarılar
        flags_given_received_count: "Yapılan / Alınan Bayraklar"
        approve: "Onayla"
        approved_by: "onaylayan"
        approve_success: "Kullanıcı onaylandı ve aktivasyon bilgilerini içeren bir e-posta gönderildi. "
        approve_bulk_success: "Tebrikler! Seçilen tüm kullanıcılar onaylandı ve bilgilendirildi."
        time_read: "Okunma Süresi"
        anonymize: "Kullanıcıyı Anonimleştir"
        anonymize_confirm: "Bu hesabı anonimleştirmek istediğine EMİN misin? Kullanıcı adı ve e-posta değiştirilecek ve tüm profil bilgileri sıfırlanacak."
        anonymize_yes: "Evet, bu hesabı anonimleştir"
        anonymize_failed: "Hesap anonimleştirilirken bir hata oluştu."
        delete: "Kullanıcıyı Sil"
        delete_forbidden_because_staff: "Yöneticiler ve moderatörler silinemez."
        delete_posts_forbidden_because_staff: "Yöneticiler ve moderatörlerin gönderileri silinemez."
        delete_forbidden:
          one: "Gönderisi olan kullanıcılar silinemez. Kullanıcıyı silmeden önce tüm gönderilerini silin. (%{count} günden eski gönderiler silinemez.)"
          other: "Gönderisi olan kullanıcılar silinemez. Kullanıcıyı silmeden önce tüm gönderilerini sil. (%{count} günden eski gönderiler silinemez.)"
        cant_delete_all_posts:
          one: "Tüm gönderileri silemezsiniz. Bazı gönderiler %{count} günden daha eski. (delete_user_max_post_age ayarı.)"
          other: "Tüm gönderileri silemezsin. Bazı gönderiler %{count} günden daha eski. (delete_user_max_post_age ayarı.)"
        cant_delete_all_too_many_posts:
          one: "Tüm gönderileri silemezsiniz çünkü kullanıcının %{count} 'ten daha fazla gönderisi var. (delete_all_posts_max)"
          other: "Tüm gönderileri silemezsin çünkü kullanıcının %{count} 'ten fazla gönderisi var. (delete_all_posts_max)"
        delete_confirm: "İçeriği mevcut tartışmalardan kaldırmaktan kaçınmak veya  kullanıcıları silmek yerine genellikle anonimleştirmek tercih edilir. <br><br>Bu kullanıcıyı silmek istediğinizden emin misiniz? Bu geri alınamaz!"
        delete_and_block: "Sil ve bu e-posta ve IP adresini <b>engelle</b>"
        delete_dont_block: "Sadece sil"
        deleting_user: "Kullanıcı siliniyor..."
        deleted: "Kullanıcı silinmiş."
        delete_failed: "Kullanıcı silinirken bir hata oluştu. Kullanıcıyı silmeye çalışmadan önce tüm gönderilerin silindiğinden emin ol. "
        send_activation_email: "Etkinleştirme E-postası Gönder"
        activation_email_sent: "Etkinleştirme e-postası gönderildi."
        send_activation_email_failed: "Başka bir aktivasyon e-postası gönderilirken bir sorun yaşandı. %{error}"
        activate: "Hesabı Aktive Et"
        activate_failed: "Kullanıcı aktive edilirken bir sorun yaşandı."
        deactivate_account: "Hesabı Pasifleştir"
        deactivate_failed: "Kullanıcı pasifleştirilirken bir sorun yaşandı."
        unsilence_failed: "Kullanıcının susturulması kaldırılırken bir sorun yaşandı."
        silence_failed: "Kullanıcı susturulurken bir sorun yaşandı."
        silence_confirm: "Bu kullanıcıyı susturmak istediğine emin misin? Bu durumda yeni başlık ya da gönderi oluşturamayacaklar."
        silence_accept: "Evet, bu kullanıcıyı sustur"
        bounce_score: "Sekme Puanı"
        reset_bounce_score:
          label: "Sıfırla"
          title: "Sekme puanını 0'a çek"
        visit_profile: "Profilini güncellemek için <a href='%{url}'>kullanıcı tercihleri sayfası</a> 'nı ziyaret et"
        deactivate_explanation: "Pasifleştirilmiş kullanıcı e-postasını tekrar doğrulamalı."
        suspended_explanation: "Askıya alınmış kullanıcı giriş yapamaz. "
        silence_explanation: "Susturulmuş bir kullanıcı gönderi oluşturamaz veya konu başlatamaz."
        staged_explanation: "Aşamalı kullanıcı sadece belirli konularda e-posta ile gönderide bulunabilir."
        bounce_score_explanation:
          none: "Bu e-postadan son zamanlarda hiç \"geri sekme\" alınmadı"
          some: "Bu e-posta adresinden yakın zamanda bazı \"geri sekme\"ler alındı. "
          threshold_reached: "Bu e-posta adresinden birçok \"geri sekme\" alındı. "
        trust_level_change_failed: "Kullanıcının güven seviyesi değiştirilirken bir sorun yaşandı."
        suspend_modal_title: "Kullanıcıyı Askıya Al"
        trust_level_2_users: "Güven Seviyesi 2 Olan Kullanıcılar"
        trust_level_3_requirements: "Güven Seviyesi 3 Gereksinimleri"
        trust_level_locked_tip: "güven seviyesi kilitlendi, sistem kullanıcının seviyesini yükseltmeyecek veya düşürmeyecek "
        trust_level_unlocked_tip: "güven seviyesi kilitli değil, sistem kullanıcının seviyesini yükseltebilir ya da düşürebilir"
        lock_trust_level: "Güven Seviyesini Kilitle"
        unlock_trust_level: "Güven Seviyesi Kilidini Aç"
        tl3_requirements:
          title: "Güven Seviyesi 3 için Gerekenler"
          table_title:
            one: "Son %{count} günde:"
            other: "Son %{count} günde:"
          value_heading: "Değer"
          requirement_heading: "Gereksinim"
          visits: "Ziyaretler"
          days: "günler"
          topics_replied_to: "Cevaplanan Konular"
          topics_viewed: "Görüntülenmiş Konular"
          topics_viewed_all_time: "Görüntülenmiş Konular (tüm zamanlar)"
          posts_read: "Okunmuş Gönderiler"
          posts_read_all_time: "Okunmuş Gönderiler (tüm zamanlar)"
          flagged_posts: "Bayrakla İşaretlenmiş Gönderiler"
          flagged_by_users: "Bayrakla İşaretlenmiş Kullanıcılar"
          likes_given: "Beğenilenler"
          likes_received: "Alınan Beğeniler"
          likes_received_days: "Alınan beğeniler: Benzersiz günlerde"
          likes_received_users: "Alınan beğeniler: Benzersiz kullanıcılar"
          suspended: "Askıya alındı (6 ay)"
          silenced: "Susturuldu (6 ay)"
          qualifies: "Güven seviyesi 3 için hak kazanan"
          does_not_qualify: "Güven seviyesi 3 için yeterli değil."
          will_be_promoted: "Yakında yükseltilecek."
          will_be_demoted: "Yakında seviyesi düşürülecek"
          on_grace_period: "Şu an terfisi tolerans süresinde, seviyesi düşürülmeyecek"
          locked_will_not_be_promoted: "Güven seviyesi kilitlendi. Seviyesi hiçbir zaman yükseltilmeyecek."
          locked_will_not_be_demoted: "Güven seviyesi kilitlendi. Seviyesi hiçbir zaman düşürülmeyecek."
        sso:
          title: "Tek Oturum Açma"
          external_id: "Harici Kimlik"
          external_username: "Kullanıcı adı"
          external_name: "İsim"
          external_email: "E-posta"
          external_avatar_url: "Profil URL Resmi"
      user_fields:
        title: "Kullanıcı Alanları"
        help: "Kullanıcıların doldurabileceği alanlar ekle"
        create: "Kullanıcı Alanı Oluştur"
        untitled: "Başlıksız"
        name: "Alan Adı"
        type: "Alan Türü"
        description: "Alan Açıklaması"
        save: "Kaydet"
        edit: "Düzenle"
        delete: "Sil"
        cancel: "İptal et"
        delete_confirm: "Bu kullanıcı alanını silmek istediğine emin misin?"
        options: "Seçenekler"
        required:
          title: "Kayıt olurken zorunlu mu?"
          enabled: "zorunlu"
          disabled: "zorunlu değil"
        editable:
          title: "Kayıt sonrası düzenlenebilir mi?"
          enabled: "düzenlenebilir"
          disabled: "düzenlenemez"
        show_on_profile:
          title: "Herkese açık profilde gösterilsin mi? "
          enabled: "profilde gösteriliyor"
          disabled: "profilde gösterilmiyor"
        show_on_user_card:
          title: "Kullanıcı profilinde gösterilsin mi?"
          enabled: "kullanıcı profilinde gösterildi"
          disabled: "kullanıcı profilinde gösterilmiyor"
        field_types:
          text: "Metin Alanı"
          confirm: "Onay"
          dropdown: "Açılır"
      site_text:
        description: "Forumdaki herhangi bir metni isteğine göre uyarlayabilirsin. Lütfen aşağıda arayarak başla: "
        search: "Düzenlemek istediğin metni ara"
        title: "Metin"
        edit: "düzenle"
        revert: "Değişiklikleri Geri Al"
        revert_confirm: "Değişiklikleri geri almak istediğinden emin misin?"
        go_back: "Aramaya geri dön"
        recommended: "Sıradaki metni isteğine göre uyarlamanı öneririz:"
        show_overriden: "Sadece iptal edilenleri göster"
        more_than_50_results: "50 den fazla sonuç var. Lütfen aramanızı daraltın."
      settings:
        show_overriden: "Sadece değiştirdiklerimi göster"
        reset: "sıfırla"
        none: "hiçbiri"
      site_settings:
        title: "Ayarlar"
        no_results: "Hiç sonuç bulunamadı."
        more_than_30_results: "30'dan fazla sonuç var. Lütfen aramanı daralt veya bir kategori seç."
        clear_filter: "Temizle"
        add_url: "URL ekle"
        add_host: "sunucu ekle"
        add_group: "grup ekle"
        uploaded_image_list:
          label: "Listeyi düzenle"
          empty: "Henüz hiç resim yok. Lütfen bir tane yükle."
          upload:
            label: "Yükle"
            title: "Resim(leri) Yükle"
        selectable_avatars:
          title: "Kullanıcıların seçebileceği avatar listesi"
        categories:
          all_results: "Hepsi"
          required: "Gerekli "
          branding: "Marka"
          basic: "Temel Kurulum"
          users: "Kullanıcılar"
          posting: "Gönderiler"
          email: "E-posta"
          files: "Dosyalar"
          trust: "Güven Seviyeleri"
          security: "Güvenlik"
          onebox: "Kutulama"
          seo: "SEO"
          spam: "İstenmeyen e-posta"
          rate_limits: "Oran Limitleri"
          developer: "Geliştirici"
          embedding: "Yerleştirme"
          legal: "Yasal"
          api: "API"
          user_api: "Kullanıcı APIsi"
          uncategorized: "Diğer"
          backups: "Yedekler"
          login: "Oturum Açma"
          plugins: "Eklentiler"
          user_preferences: "Kullanıcı Tercihleri"
          tags: "Etiketler"
          search: "Arama"
          groups: "Gruplar"
          dashboard: "Gösterge Paneli"
        secret_list:
          invalid_input: "Giriş alanları boş olamaz veya özel karakter içeremez."
        default_categories:
          modal_description: "Bu değişikliği tarihsel olarak uygulamak ister misiniz? Bu, %{count}mevcut kullanıcı için tercihlerini ​​değiştirecek."
          modal_yes: "Evet"
          modal_no: "Hayır, yalnızca ileriye dönük değişiklikleri uygulayın"
      badges:
        title: Rozetler
        new_badge: Yeni Rozet
        new: Yeni
        name: İsim
        badge: Rozet
        display_name: Görünen Ad
        description: Açıklama
        long_description: Uzun Açıklama
        badge_type: Rozet Türü
        badge_grouping: Grup
        badge_groupings:
          modal_title: Rozet Gruplamaları
        granted_by: Tarafından Verildi
        granted_at: Tarihinde Verildi
        reason_help: (Bir gönderi ya da konuya bağlantı)
        save: Kaydet
        delete: Sil
        delete_confirm: "Bu rozeti silmek istediğine emin misin?"
        revoke: İptal Et
        reason: Sebep
        expand: Genişlet &yardım;
        revoke_confirm: "Bu rozeti iptal etmek istediğine emin misin?"
        edit_badges: Rozetleri Düzenle
        grant_badge: Rozet Ver
        granted_badges: Verilen Rozetler
        grant: Ver
        no_user_badges: "%{name} hiç rozet almamış."
        no_badges: Verilebilecek bir rozet yok.
        none_selected: "Başlamak için bir rozet seç"
        allow_title: Rozetin başlık olarak kullanılmasına izin ver
        multiple_grant: Birden çok kez verilebilir
        listable: Rozeti herkese gözüken rozetler sayfasında göster
        enabled: Rozeti etkinleştir
        icon: Simge
        image: Görsel
        icon_help: "Font Awesome simge adı girin (normal simgeler için 'far-' önünü ve marka simgeleri için 'fab-' kullanın)"
        image_help: "Görüntünün URL'sini gir (her ikisi de ayarlanmışsa, simge alanını geçersiz kıl)"
        query: Rozet Sorgusu (SQL)
        target_posts: Sorgu hedefleri gönderileri
        auto_revoke: Günlük iptal sorgusunu çalıştır
        show_posts: Rozet sayfasında yayınlanan rozetleri göster
        trigger: Tetikleme
        trigger_type:
          none: "Her gün güncelle"
          post_action: "Kullanıcı gönderi üzerinde işlem yaptığında "
          post_revision: "Kullanıcı bir gönderiyi düzenlediğinde veya yeni bir gönderi oluşturduğunda"
          trust_level_change: "Kullanıcı güven seviyesini değiştirdiğinde"
          user_change: "Kullanıcı düzenlendiğinde veya oluşturduğunda"
          post_processed: "Gönderi işlendikten sonra"
        preview:
          link_text: "Verilen rozetleri önizle"
          plan_text: "Sorgu planı ile önizleme"
          modal_title: "Rozet Sorgu Önizlemesi"
          sql_error_header: "Sorgu ile ilgili bir hata oluştu."
          error_help: "Rozet sorgularıyla ilgili yardım için aşağıdaki bağlantılara bak"
          bad_count_warning:
            header: "UYARI!"
            text: "Verilen bazı örnekler bulunamıyor. Bu durum, rozet sorgusunda varolmayan kullanıcı kimliği veya gönderi kimliği dönünce gerçekleşir. İleride beklenmedik sonuçlara sebep olabilir - lütfen sorgunu tekrar kontrol et."
          no_grant_count: "Verilecek rozet bulunmuyor."
          grant_count:
            one: "<b>%{count}</b> rozet verilecek."
            other: "<b>%{count}</b> rozet verilecek."
          sample: "Örnek:"
          grant:
            with: "<span class=\"username\">%{username}</span>"
            with_post: "<span class=\"username\">%{username}</span> buradaki gönderi için %{link} "
            with_post_time: "<span class=\"username\">%{username}</span> %{link} gönderisi için <span class=\"time\">%{time}</span> zamanında"
            with_time: "<span class=\"username\">%{username}</span>, <span class=\"time\">%{time}</span>"
        badge_intro:
          title: "Başlamak için var olan bir rozeti seç veya yeni bir tane oluştur."
          what_are_badges_title: "Rozetler nedir?"
          badge_query_examples_title: "Rozet sorgusu örnekleri"
        mass_award:
          title: Toplu Ödül
          description: Aynı rozeti aynı anda birçok kullanıcıya verin.
          no_badge_selected: Başlamak için lütfen bir rütbe seçin.
          perform: "Kullanıcılara Ödül Rozeti"
          success: CSV&#39;niz alındı ve kullanıcılar kısa süre içinde rozetlerini alacaklar.
          replace_owners: Rozeti önceki sahiplerden kaldır
      emoji:
        title: "Emoji"
        help: "Herkese açık yeni bir emoji ekle. (PROTIP: birden çok dosyayı tek seferde sürükleyip bırakabilirsin)"
        add: "Yeni Emoji Ekle"
        name: "İsim"
        image: "Resim"
        delete_confirm: ":%{name}: emojisini silmek istediğine emin misin?"
      embedding:
        get_started: "Eğer Discourse'u başka bir web sitesine yerleştirmek istiyorsan bu sitenin sunucusunu ekleyerek başla. "
        confirm_delete: "Bu sunucuyu silmek istediğine emin misin?"
        sample: "Discourse konuları oluşturmak ve yerleştirmek için aşağıdaki HTML kodunu sitende kullan. <b>REPLACE_ME</b>'yi Discourse'u yerleştirdiğin sayfanın tam URL'i ile değiştir."
        title: "Yerleştirme"
        host: "İzin Verilen Sunucular"
        class_name: "Sınıf adı"
        path_whitelist: "Beyaz Liste"
        edit: "düzenle"
        category: "Kategoriye Gönder"
        add_host: "Sunucu Ekle"
        settings: "Yerleştirme Ayarları"
        crawling_settings: "Yazı Ayarları"
        crawling_description: "Discourse gönderilerin için bir konu oluşturduğunda eğer bir RSS/ATOM beslemesi yoksa içeriği HTML'den ayrıştırmaya çalışacaktır. Bazen içeriğini çıkartmak zor olabilir. İçeriğini kolayca çıkartabilmen için CSS kuralları belirtme yeteneği sağlıyoruz."
        embed_by_username: "Konu oluşturmak için kullanıcı adı"
        embed_post_limit: "Yerleştirmek için en fazla gönderi sayısı"
        embed_title_scrubber: "Gönderilerin başlığını temizlemek için kullanılan düzenli ifade"
        embed_truncate: "Saklı gönderileri kırp"
        embed_whitelist_selector: "Gömülü olarak izin verilen öğeler için CSS seçici"
        embed_blacklist_selector: "Gömülmüş öğelerden kaldırılan öğeler için CSS seçici"
        embed_classname_whitelist: "İzin verilen CSS sınıfı isimleri"
        save: "Gömme Ayarlarını Kaydet"
      permalink:
        title: "Kalıcı Bağlantılar"
        description: "Lütfen bunun yalnızca harici kaynaklar için geçerli olduğunu unutmayın, forumunuzda yayınlanan bağlantılar yönlendirilmeyecektir."
        url: "URL"
        topic_id: "Konu ID"
        topic_title: "Konu"
        post_id: "Gönderi ID"
        post_title: "Gönderi"
        category_id: "Kategori ID"
        category_title: "Kategori"
        external_url: "Harici URL"
        delete_confirm: "Bu kalıcı bağlantıyı silmek istediğine emin misin?"
        form:
          label: "Yeni:"
          add: "Ekle"
          filter: "Ara (URL veya Harici URL)"
      reseed:
        action:
          label: "Metni Değiştir…"
          title: "Kategoriler ve konuların metnini çevirilerle değiştir"
        modal:
          title: "Metni Değiştir"
          subtitle: "Sistem tarafından oluşturulan kategorilerin ve konuların metnini güncel çevirilerle değiştirin."
          categories: "Kategoriler"
          topics: "Konular"
          replace: "Değiştir"
  wizard_js:
    wizard:
      done: "Tamamlandı"
      finish: "Bitir"
      back: "Geri"
      next: "İleri"
      step: "%{current} / %{total}"
      upload: "Yükle"
      uploading: "Yükleniyor..."
      upload_error: "Üzgünüz, bu dosyayı yüklerken bir hata oluştu. Lütfen tekrar dene."
      quit: "Belki Sonra"
      staff_count:
        one: "Topluluğunuzda %{count} görevli üye var."
        other: "Toplulukta sen dahil toplam %{count} görevli üye var."
      invites:
        add_user: "ekle"
        none_added: "Hiçbir görevliyi davet etmedin. Devam etmek istediğine emin misin?"
        roles:
          admin: "Yönetici"
          moderator: "Moderatör"
          regular: "Devamlı Kullanıcı"
      previews:
        topic_title: "Tartışma konusu"
        share_button: "Paylaş"
        reply_button: "Cevap"<|MERGE_RESOLUTION|>--- conflicted
+++ resolved
@@ -1346,11 +1346,8 @@
       complete_username_not_found: "Hiçbir hesap kullanıcı adı <b>%{username}</b> ile eşleşmiyor"
       complete_email_not_found: "%{email} Hiçbir hesap bulunamadı"
       confirm_title: "%{site_name} devam et"
-<<<<<<< HEAD
-=======
       logging_in_as: "%{email} olarak giriş yapılıyor"
       confirm_button: Giriş yapmayı bitir
->>>>>>> baba1cc0
     login:
       title: "Giriş Yap"
       username: "Kullanıcı"
