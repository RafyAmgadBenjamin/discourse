--- conflicted
+++ resolved
@@ -321,15 +321,9 @@
       notifications:
         watching:
           title: "Gözleniyor"
-<<<<<<< HEAD
-          description: "Tüm mesajlardaki her yazı hakkında bilgilendirileceksiniz ve yeni cevap sayısı gösterilecek."
-        watching_first_post:
-          title: "İlk gönderi izlemeniz"
-=======
           description: "Tüm gönderilerdeki her ileti hakkında bilgilendirileceksiniz ve yeni cevap sayısı gösterilecek."
         watching_first_post:
           title: "İlk Gönderi Gözlemeniz"
->>>>>>> 5a2e989e
           description: "Bu grupta bulunan tüm konuların sadece ilk gönderilerinde bildirim alacaksınız."
         tracking:
           title: "Takip ediliyor"
@@ -446,22 +440,6 @@
           Bu ayar etkinlik özetini geçersiz kılacaktır.<br />
           Susturulmuş konular ve kategoriler bu e-postalarda yer almaz.
         daily: "Günlük güncellemeleri gönder"
-<<<<<<< HEAD
-        individual: "Her yazı için bir eposta gönder"
-        many_per_day: " ({{dailyEmailEstimate}} konusu hakkında) tüm yeni gönderilerde bana mail gönder"
-        few_per_day: "Her yeni gönderi için bana email gönder ( 2 günlük )"
-      tag_settings: "Etiketler"
-      watched_tags: "Gözlendi"
-      tracked_tags: "Takip edildi"
-      muted_tags: "Susturuldu"
-      muted_tags_instructions: "Bu etiketler ile yeni konular hakkında herhangi bir bildiri almayacaksınız ve en son gönderilerde belirmeyecekler."
-      watched_categories: "Gözlendi"
-      tracked_categories: "Takip edildi"
-      tracked_categories_instructions: "Bu kategorilerdeki tüm konuları otomatik olarak takip edeceksiniz. Yeni gönderilerin sayısı ilgili konunun yanında belirecek."
-      watched_first_post_categories: "İlk gönderi izlemeniz"
-      watched_first_post_categories_instructions: "Bu kategorilerde bulunan tüm konuların ilk gönderilerinde bildirim alacaksınız."
-      watched_first_post_tags: "İlk gönderi izlemeniz"
-=======
         individual: "Her yeni gönderi için bir e-posta gönder"
         many_per_day: "Her yeni gönderi için bir e-posta gönder (günde yaklaşık {{dailyEmailEstimate}})."
         few_per_day: "Her yeni gönderi için bana e-posta gönder ( günlük yaklaşık 2 )"
@@ -480,7 +458,6 @@
       watched_first_post_categories_instructions: "Bu kategorilerdeki tüm yeni konuların ilk gönderilerinde bildirim alacaksınız."
       watched_first_post_tags: "İlk gönderi gözlemeniz"
       watched_first_post_tags_instructions: "Bu etiketlerdeki her yeni konudaki ilk gönderi için bildirim alacaksınız."
->>>>>>> 5a2e989e
       muted_categories: "Susturuldu"
       muted_categories_instructions: "Bu kategorilerdeki yeni konular hakkında herhangi bir bildiri almayacaksınız ve en son gönderilerde gözükmeyecekler. "
       delete_account: "Hesabımı Sil"
@@ -527,11 +504,7 @@
         error: "Bu değeri değiştirirken bir hata oluştu."
       change_username:
         title: "Kullanıcı Adını Değiştir"
-<<<<<<< HEAD
-        confirm: "Kullanıcı adınızı değiştirmeniz halinde, eski gönderilerinizden yapılan tüm alıntılar ve @eskiadınızdaki bahsedilenler bozulacak. Bunu yapmak istediğinize gerçekten emin misiniz?"
-=======
         confirm: "Kullanıcı adınızı değiştirmeniz halinde, eski gönderilerinizden yapılan tüm alıntılar ve @eskiadınızdaki bahsetmeler bozulacak. Bunu yapmak istediğinize gerçekten emin misiniz?"
->>>>>>> 5a2e989e
         taken: "Üzgünüz, bu kullanıcı adı alınmış."
         error: "Kullanıcı adınızı değiştirirken bir hata oluştu."
         invalid: "Bu kullanıcı adı geçersiz. Sadece sayı ve harf içermelidir."
@@ -696,11 +669,7 @@
         topic_count:
           other: "oluşturulan konular"
         post_count:
-<<<<<<< HEAD
-          other: "oluşturmuş gönderiler"
-=======
           other: "oluşturulan gönderiler"
->>>>>>> 5a2e989e
         likes_given:
           other: "<i class='fa fa-heart'></i> verilen"
         likes_received:
@@ -722,15 +691,9 @@
         more_badges: "Diğer Rozetleri"
         top_links: "Önemli Bağlantılar"
         no_links: "Henüz bir bağlantı bulunmuyor."
-<<<<<<< HEAD
-        most_liked_by: "Tarafından en çok beğenilen"
-        most_liked_users: "Popüler Beğenmeler"
-        most_replied_to_users: "En çok cevaplanan"
-=======
         most_liked_by: "En Çok Beğenen"
         most_liked_users: "En Çok Beğenme"
         most_replied_to_users: "En Çok Cevaplanan"
->>>>>>> 5a2e989e
         no_likes: "Henüz bir beğeni bulunmuyor."
       associated_accounts: "Girişler"
       ip_address:
@@ -897,13 +860,10 @@
       twitter: "Twitter"
       emoji_one: "Emoji One"
       win10: "Win10"
-<<<<<<< HEAD
-=======
     category_page_style:
       categories_only: "Yalnızca Kategoriler"
       categories_with_featured_topics: "Kategoriler ve Öne Çıkarılan Konular"
       categories_and_latest_topics: "Kategoriler ve Son Konular"
->>>>>>> 5a2e989e
     shortcut_modifier_key:
       shift: 'Shift'
       ctrl: 'Ctrl'
@@ -1146,10 +1106,7 @@
           other: "<b>{{count}}</b> konu seçtiniz."
         change_tags: "Etiketleri Değiştir"
         choose_new_tags: "Konular için yeni etiketler seçin:"
-<<<<<<< HEAD
-=======
         changed_tags: "Bu konuların etiketleri değiştirildi."
->>>>>>> 5a2e989e
       none:
         unread: "Okunmamış konunuz yok."
         new: "Yeni konunuz yok."
@@ -1239,10 +1196,6 @@
       timeline:
         back: "Geri"
         back_description: "Okunmamış son gönderine dön"
-<<<<<<< HEAD
-        replies: "%{current} / %{total} Cevap"
-=======
->>>>>>> 5a2e989e
         replies_short: "%{current} / %{total}"
       progress:
         title: konu gidişatı
@@ -1250,12 +1203,8 @@
         go_bottom: "en alt"
         go: "git"
         jump_bottom: "son gönderiye geç"
-<<<<<<< HEAD
-        jump_prompt: "Gönderiye git"
-=======
         jump_prompt: "gönderiye git"
         jump_prompt_long: "Hangi gönderiye gitmek istersin?"
->>>>>>> 5a2e989e
         jump_bottom_with_number: "%{post_number} numaralı gönderiye geç"
         total: tüm gönderiler
         current: şu anki gönderi
@@ -1316,12 +1265,8 @@
         invisible: "Gizle"
         visible: "Görünür Yap"
         reset_read: "Görüntüleme Verilerini Sıfırla"
-<<<<<<< HEAD
-        make_private: "Özel mesaj oluştur"
-=======
         make_public: "Herkese Açık Konu Yap"
         make_private: "Özel İleti Oluştur"
->>>>>>> 5a2e989e
       feature:
         pin: "Başa Tuttur"
         unpin: "Baştan Kaldır"
@@ -1473,11 +1418,7 @@
         create: "Üzgünüz, gönderiniz oluşturulurken bir hata oluştu. Lütfen tekrar deneyin."
         edit: "Üzgünüz, gönderiniz düzenlenirken bir hata oluştu. Lütfen tekrar deneyin. "
         upload: "Üzgünüz, dosya yüklenirken bir hata oluştu. Lütfen tekrar deneyin."
-<<<<<<< HEAD
-        file_too_large: "Üzgünüz, bu dosya çok büyük (maximum size is {{max_size_kb}}kb) Niçin büyük boyutlu dosyanı bir paylaşım servisine yükleyip, sonra bağlantını paylaşmıyorsun ?"
-=======
         file_too_large: "Üzgünüz, bu dosya çok büyük (en fazla {{max_size_kb}}kb). Neden büyük boyutlu dosyanı bir paylaşım servisine yükleyip, sonra bağlantını paylaşmıyorsun ?"
->>>>>>> 5a2e989e
         too_many_uploads: "Üzgünüz, aynı anda birden fazla dosya yükleyemezsiniz."
         too_many_dragged_and_dropped_files: "Üzgünüz, aynı anda 10'dan fazla dosya yükleyemezsiniz."
         upload_not_authorized: "Üzgünüz, yüklemeye çalıştığınız dosya tipine izin verilmiyor. (izin verilen uzantılar: {{authorized_extensions}})."
@@ -1624,11 +1565,8 @@
       tags: "Etiketler"
       tags_allowed_tags: "Sadece bu kategoride kullanılabilir etiketler:"
       tags_allowed_tag_groups: "Yalnızca bu kategoride kullanılabilir etiket grupları:"
-<<<<<<< HEAD
-=======
       tags_placeholder: "(Seçmeli) izin verilen etiketlerin listesi"
       tag_groups_placeholder: "(Seçmeli) izin verilen etiket gruplarının listesi"
->>>>>>> 5a2e989e
       delete: 'Kategoriyi Sil'
       create: 'Yeni Kategori'
       create_long: 'Yeni bir kategori oluştur'
@@ -1676,14 +1614,9 @@
       notifications:
         watching:
           title: "Gözleniyor"
-<<<<<<< HEAD
-        watching_first_post:
-          title: "İlk gönderi izlemeniz"
-=======
           description: "Bu kategorilerdeki tüm konuları otomatik olarak gözleyeceksiniz. Tüm konulardaki yeni gönderilerden haberdar olabilecek ve yeni cevapların sayısını da konunun yanında görebileceksiniz."
         watching_first_post:
           title: "İlk gönderi gözlemeniz"
->>>>>>> 5a2e989e
           description: "Bu kategorilerde bulunan tüm konuların sadece ilk gönderilerinde bildirim alacaksınız."
         tracking:
           title: "Takip Ediliyor"
@@ -1706,11 +1639,7 @@
       title: 'Topluluğumuzun düzenli kalmasına desteğiniz için teşekkürler!'
       action: 'Gönderiyi Bildir'
       take_action: "Harekete Geç"
-<<<<<<< HEAD
-      notify_action: 'Mesaj'
-=======
       notify_action: 'İleti'
->>>>>>> 5a2e989e
       official_warning: 'Resmi uyarı'
       delete_spammer: "Spamcıyı Sil"
       delete_confirm_MF: "Bu kullanıcının {POSTS, plural, one {<b>1</b> gönderisini} other {<b>#</b> gönderisini}} ve {TOPICS, plural, one {<b>1</b> konusunu} other {<b>#</b> konusunu}} silmek üzeresiniz, ayrıca kullanıcının hesabı kaldırılacak, giriş yaptığı  <b>{ip_address}</b> IP adresinden giriş yapması engellenecek ve <b>{email}</b> e-posta adresi kalıcı yasaklı listesine eklenecek. Bu kullanıcının gerçekten bir spamcı olduğuna emin misiniz?"
@@ -1741,13 +1670,8 @@
     topic_map:
       title: "Konu Özeti"
       participants_title: "Sıkça Yazanlar"
-<<<<<<< HEAD
-      links_title: "Popüler bağlantılar"
-      links_shown: "Daha fazla bağlantı göster"
-=======
       links_title: "Gözde Bağlantılar"
       links_shown: "daha fazla bağlantı göster..."
->>>>>>> 5a2e989e
       clicks:
         other: "%{count} tıklama"
     post_links:
@@ -1911,11 +1835,7 @@
         search: '<b>/</b> Ara'
         help: '<b>?</b> Klavye yardım sayfasını aç'
         dismiss_new_posts: '<b>x</b>, <b>r</b> Yeni Konuları/Gönderileri Yoksay'
-<<<<<<< HEAD
-        dismiss_topics: '<b>x</b>, <b>t</b> Konuları anımsatma'
-=======
         dismiss_topics: '<b>x</b>, <b>t</b> Konuları yoksay'
->>>>>>> 5a2e989e
         log_out: '<b>shift</b>+<b>z</b> <b>shift</b>+<b>z</b> Çıkış'
       actions:
         title: 'Eylemler'
@@ -1933,15 +1853,6 @@
         edit: '<b>e</b> Gönderiyi düzenle'
         delete: '<b>d</b> Gönderiyi sil'
         mark_muted: '<b>m</b>, <b>m</b> Konuyu sustur'
-<<<<<<< HEAD
-        mark_regular: '<b>m</b>, <b>r</b> Varsayılan konu'
-        mark_tracking: '<b>m</b>, <b>t</b> Konuyu takip et'
-        mark_watching: '<b>m</b>, <b>w</b> Konuyu Takip Et'
-    badges:
-      earned_n_times:
-        other: "Bu rozet %{count} defa kazanılmış"
-      granted_on: "%{date} Tarihinde Verildi"
-=======
         mark_regular: '<b>m</b>, <b>r</b> Öntanımlı konu'
         mark_tracking: '<b>m</b>, <b>t</b> Konuyu takip et'
         mark_watching: '<b>m</b>, <b>w</b> Konuyu gözle'
@@ -1950,7 +1861,6 @@
       earned_n_times:
         other: "Bu rozet %{count} defa kazanılmış"
       granted_on: "%{date} tarihinde verildi"
->>>>>>> 5a2e989e
       others_count: "Bu rozete sahip diğer kişiler (%{count})"
       title: Rozetler
       allow_title: "uygun başlık"
