# encoding: utf-8
#
# Never edit this file. It will be overwritten when translations are pulled from Transifex.
#
# To work with us on translations, join this project:
# https://www.transifex.com/projects/p/discourse-org/

zh_CN:
  js:
    number:
      format:
        separator: "."
        delimiter: ","
      human:
        storage_units:
          format: '%n %u'
          units:
            byte:
              other: 字节
            gb: GB
            kb: KB
            mb: MB
            tb: TB
      short:
        thousands: "{{number}}K"
        millions: "{{number}}M"
    dates:
      time: "ah:mm"
      timeline_date: "YYYY年MMM"
      long_no_year: "MMMDoah:mm"
      long_no_year_no_time: "MMMDo"
      full_no_year_no_time: "MMMDo"
      long_with_year: "lll"
      long_with_year_no_time: "ll"
      full_with_year_no_time: "ll"
      long_date_with_year: "YY年MMMDoLT"
      long_date_without_year: "MMMDoLT"
      long_date_with_year_without_time: "YY年MMMDo"
      long_date_without_year_with_linebreak: "MMMDo<br/>LT"
      long_date_with_year_with_linebreak: "YY年MMMDo<br/>LT"
      wrap_ago: "%{date}"
      tiny:
        half_a_minute: "1分钟内"
        less_than_x_seconds:
          other: "%{count}秒内"
        x_seconds:
          other: "%{count}秒前"
        less_than_x_minutes:
          other: "%{count}分钟内"
        x_minutes:
          other: "%{count}分钟前"
        about_x_hours:
          other: "%{count}小时前"
        x_days:
          other: "%{count}天前"
        x_months:
          other: "%{count} 个月"
        about_x_years:
          other: "%{count}年内"
        over_x_years:
          other: "%{count}年前"
        almost_x_years:
          other: "近%{count}年"
        date_month: "MMMDo"
        date_year: "YY年MMM"
      medium:
        x_minutes:
          other: "%{count}分钟"
        x_hours:
          other: "%{count}小时"
        x_days:
          other: "%{count}天"
        date_year: "YY年MMM"
      medium_with_ago:
        x_minutes:
          other: "%{count}分钟前"
        x_hours:
          other: "%{count}小时前"
        x_days:
          other: "%{count}天前"
      later:
        x_days:
          other: "%{count}天后"
        x_months:
          other: "%{count}个月后"
        x_years:
          other: "%{count}年后"
      previous_month: '上个月'
      next_month: '下个月'
      placeholder: 日期
    share:
      topic: '分享指向这个主题的链接'
      post: '#%{postNumber} 楼'
      close: '关闭'
      twitter: '分享至 Twitter'
      facebook: '分享至 Facebook'
      google+: '分享至 Google+'
      email: '在电子邮件里发送该链接'
    action_codes:
      public_topic: "于%{when}设置为公共主题"
      private_topic: "于%{when}设置为私信"
      split_topic: "于%{when}分割了该主题"
      invited_user: "于%{when}邀请了%{who}"
      invited_group: "于%{when}邀请了%{who}"
      user_left: "%{who}于%{when}离开了该私信"
      removed_user: "于%{when}移除了%{who}"
      removed_group: "于%{when}移除了%{who}"
      autoclosed:
        enabled: '于%{when}关闭'
        disabled: '于%{when}打开'
      closed:
        enabled: '于%{when}关闭'
        disabled: '于%{when}打开'
      archived:
        enabled: '于%{when}存档'
        disabled: '于%{when}解除存档'
      pinned:
        enabled: '于%{when}置顶'
        disabled: '于%{when}解除置顶'
      pinned_globally:
        enabled: '于%{when}全站置顶'
        disabled: '于%{when}解除全站置顶'
      visible:
        enabled: '%{when}列出'
        disabled: '于%{when}隐藏'
      banner:
        enabled: '%{when}将其设置为横幅。在用户关闭横幅前，横幅将显示在每一页的顶部。'
        disabled: '%{when}撤销了该横幅。横幅将不在显示每一页的顶部。'
    topic_admin_menu: "管理主题"
    wizard_required: "欢迎来到你新安装的 Discourse！让我们开始<a href='%{url}' data-auto-route='true'>设置向导</a>✨"
    emails_are_disabled: "出站邮件已经被管理员全局禁用。将不发送任何邮件提醒。"
    bootstrap_mode_enabled: "为方便站点准备发布，其正处于初始化模式中。所有新用户将被授予信任等级1，并为他们设置接受每日邮件摘要。初始化模式会在用户数超过 %{min_users} 个时关闭。"
    bootstrap_mode_disabled: "初始化模式将会在24小时后关闭。"
    themes:
      default_description: "默认"
    s3:
      regions:
        ap_northeast_1: "亚太地区（Tokyo）"
        ap_northeast_2: "亚太地区（Seoul）"
        ap_south_1: "亚太地区（Mumbai）"
        ap_southeast_1: "亚太地区（Singapore）"
        ap_southeast_2: "亚太地区（Sydney）"
        cn_north_1: "中国（Beijing）"
        eu_central_1: "欧洲（Frankfurt）"
        eu_west_1: "欧洲（Ireland）"
        eu_west_2: "欧洲（London）"
        eu_west_3: "欧洲（Paris）"
        sa_east_1: "南美（Sao Paulo）"
        us_east_1: "美国东部（N. Virginia）"
        us_east_2: "美国东部（俄亥俄州）"
        us_gov_west_1: "政府专用（US）"
        us_west_1: "美国西部（N. California）"
        us_west_2: "美国西部（Oregon）"
    edit: '编辑标题和分类'
    not_implemented: "非常抱歉，这个功能仍在开发中！"
    no_value: "否"
    yes_value: "是"
    submit: "提交"
    generic_error: "抱歉，出了点小问题。"
    generic_error_with_reason: "出错了：%{error}"
    sign_up: "注册"
    log_in: "登录"
    age: "年龄"
    joined: "加入于"
    admin_title: "管理"
    flags_title: "标记"
    show_more: "显示更多"
    show_help: "选项"
    links: "链接"
    links_lowercase:
      other: "链接"
    faq: "常见问题"
    guidelines: "指引"
    privacy_policy: "隐私政策"
    privacy: "隐私"
    tos: "服务条款"
    mobile_view: "移动版"
    desktop_view: "桌面版"
    you: "你"
    or: "或"
    now: "刚才"
    read_more: '阅读更多'
    more: "更多"
    less: "更少"
    never: "从未"
    every_30_minutes: "每半小时"
    every_hour: "每小时"
    daily: "每天"
    weekly: "每周"
    every_two_weeks: "每两周"
    every_three_days: "每三天"
    max_of_count: "不超过 {{count}}"
    alternation: "或"
    character_count:
      other: "%{count} 个字符"
    suggested_topics:
      title: "推荐主题"
      pm_title: "推荐私信"
    about:
      simple_title: "关于"
      title: "关于%{title}"
      stats: "站点统计"
      our_admins: "我们的管理员"
      our_moderators: "我们的版主"
      stat:
        all_time: "全部"
      like_count: "赞"
      topic_count: "主题"
      post_count: "帖子"
      user_count: "用户"
      active_user_count: "活跃用户"
      contact: "联系我们"
      contact_info: "如有重要问题或网站紧急事件，请以 %{contact_info} 联系我们。"
    bookmarked:
      title: "收藏"
      clear_bookmarks: "取消收藏"
      help:
        bookmark: "点击收藏该主题的第一个帖子"
        unbookmark: "点击删除本主题的所以书签"
    bookmarks:
      not_logged_in: "抱歉，你需要登录后才能收藏"
      created: "已经收藏了"
      not_bookmarked: "你已经阅读过此帖；点击收藏"
      last_read: "这是你阅读过的最后一帖；点击收藏"
      remove: "取消收藏"
      confirm_clear: "你确定要清除该主题的所有收藏吗？"
    topic_count_latest:
      other: "有 {{count}} 个更新或新主题"
    topic_count_unread:
      other: "有 {{count}} 个未读主题"
    topic_count_new:
      other: "有 {{count}} 个新主题"
    preview: "预览"
    cancel: "取消"
    save: "保存更改"
    saving: "保存中..."
    saved: "已保存！"
    upload: "上传"
    uploading: "上传中..."
    uploading_filename: "上传“{{filename}}”中..."
    uploaded: "上传成功！"
    pasting: "粘贴中..."
    enable: "启用"
    disable: "停用"
    continue: "继续"
    undo: "重置"
    revert: "撤销"
    failed: "失败"
    switch_to_anon: "进入匿名模式"
    switch_from_anon: "退出匿名模式"
    banner:
      close: "隐藏横幅。"
      edit: "编辑该横幅 >>"
    choose_topic:
      none_found: "没有找到主题。"
      title:
        search: "通过标题、URL 或者 ID 搜索主题："
        placeholder: "在此输入主题标题"
    queue:
      topic: "主题："
      approve: '通过'
      reject: '否决'
      delete_user: '删除用户'
      title: "需要审核"
      none: "没有帖子需要审核。"
      edit: "编辑"
      cancel: "取消"
      view_pending: "查看待审核帖子"
      has_pending_posts:
        other: "这个主题有 <b>{{count}}</b> 个帖子等待审核"
      confirm: "保存更改"
      delete_prompt: "你确定要删除<b>%{username}</b>吗？这将删除用户的所有帖子并封禁这个邮箱和 IP 地址。"
      approval:
        title: "等待审核中"
        description: "我们已经保存了你的帖子，不过帖子需要由管理员先审核才能显示。请耐心。"
        pending_posts:
          other: "你有 <strong>{{count}}</strong> 个帖子待审核。"
        ok: "确认"
    user_action:
      user_posted_topic: "<a href='{{userUrl}}'>{{user}}</a>发起了<a href='{{topicUrl}}'>该主题</a>"
      you_posted_topic: "<a href='{{userUrl}}'>你</a>发起了<a href='{{topicUrl}}'>该主题</a>"
      user_replied_to_post: "<a href='{{userUrl}}'>{{user}}</a>回复了<a href='{{postUrl}}'>{{post_number}}</a>"
      you_replied_to_post: "<a href='{{userUrl}}'>你</a>回复了<a href='{{postUrl}}'>{{post_number}}</a>"
      user_replied_to_topic: "<a href='{{userUrl}}'>{{user}}</a>回复了<a href='{{topicUrl}}'>该主题</a>"
      you_replied_to_topic: "<a href='{{userUrl}}'>你</a>回复了<a href='{{topicUrl}}'>该主题</a>"
      user_mentioned_user: "<a href='{{user1Url}}'>{{user}}</a>提到了<a href='{{user2Url}}'>{{another_user}}</a>"
      user_mentioned_you: "<a href='{{user1Url}}'>{{user}}</a>提到了<a href='{{user2Url}}'>你</a>"
      you_mentioned_user: "<a href='{{user1Url}}'>你</a>提到了<a href='{{user2Url}}'>{{another_user}}</a>"
      posted_by_user: "发起人 <a href='{{userUrl}}'>{{user}}</a>"
      posted_by_you: "发起人 <a href='{{userUrl}}'>你</a>"
      sent_by_user: "发送人 <a href='{{userUrl}}'>{{user}}</a>"
      sent_by_you: "发送人 <a href='{{userUrl}}'>你</a>"
    directory:
      filter_name: "按用户名检索"
      title: "用户"
      likes_given: "送出赞"
      likes_received: "获得赞"
      topics_entered: "浏览"
      topics_entered_long: "浏览主题"
      time_read: "阅读时长"
      topic_count: "主题"
      topic_count_long: "创建主题"
      post_count: "回复"
      post_count_long: "回帖数"
      no_results: "没有找到结果。"
      days_visited: "访问"
      days_visited_long: "访问天数"
      posts_read: "阅读"
      posts_read_long: "阅读帖子"
      total_rows:
        other: "%{count} 位用户"
    group_histories:
      actions:
        change_group_setting: "更改小组设置"
        add_user_to_group: "增加用户"
        remove_user_from_group: "移除用户"
        make_user_group_owner: "设为所有者"
        remove_user_as_group_owner: "撤销所有者"
    groups:
      add_members:
        title: "添加成员"
        usernames: "用户名"
      manage:
<<<<<<< HEAD
=======
        title: '管理'
        name: '名字'
        full_name: '全名'
>>>>>>> e64402cb
        add_members: "添加成员"
        delete_member_confirm: "要从群组 %{group} 中移除用户 %{username} 吗？"
        profile:
          title: 个人信息
        interaction:
          notification: 通知
        membership:
          title: 成员资格
          access: 访问
        logs:
          title: "日志"
          when: "时间"
          action: "操作"
          subject: "主题"
          details: "详情"
          from: "从"
          to: "到"
      public_admission: "允许用户自由加入小组（需要小组公开可见）"
      public_exit: "允许用户自由离开小组"
      empty:
        posts: "群组成员没有发布帖子。"
        members: "群组没有成员。"
        mentions: "群组从未被提及过。"
        messages: "群组从未发送过私信。"
        topics: "群组的成员从未发表主题。"
        logs: "没有关于群组的日志。"
      add: "添加"
      join: "加入"
      leave: "离开"
      request: "请求"
      message: "私信"
      allow_membership_requests: "允许用户向小组拥有者发送成员请求"
      membership_request_template: "用户发送会员请求时向其显示的自定义模板"
      membership_request:
        submit: "提交成员申请"
        title: "申请加入%{group_name}"
        reason: "向小组拥有者说明你为何属于这个小组"
      membership: "成员资格"
      name: "群组ID"
      group_name: "群组名"
      user_count: "用户"
      bio: "关于群组"
      selector_placeholder: "输入用户名"
      owner: "所有者"
      index:
        title: "群组"
        all: "所有群组"
        empty: "没有可见的群组。"
        filter: "根据群组类型筛选"
<<<<<<< HEAD
=======
        owner_groups: "拥有的群组"
        close_groups: "封闭群组"
        automatic_groups: "自动分组"
        automatic: "自动"
        closed: "已关闭"
>>>>>>> e64402cb
        public: "公开"
        private: "私密"
        public_groups: "公开群组"
        automatic_group: 自动群组
        close_group: 关闭群组
        my_groups: "我的群组"
        group_type: "群组类别"
        is_group_user: "成员"
        is_group_owner: "所有者"
      title:
        other: "小组"
      activity: "活动"
      members:
        title: "成员"
        filter_placeholder_admin: "用户名或电子邮件"
        filter_placeholder: "用户名"
        remove_member: "移除成员"
        make_owner: "设为所有者"
        remove_owner: "撤销所有者"
        owner: "所有者"
      topics: "主题"
      posts: "帖子"
      mentions: "提及"
      messages: "私信"
      notification_level: "小组私信的默认通知等级"
      alias_levels:
        mentionable: "谁能@该小组"
        messageable: "谁能私信此小组"
        nobody: "没有人"
        only_admins: "管理员"
        mods_and_admins: "版主与管理员"
        members_mods_and_admins: "组员、版主与管理员"
        everyone: "任何人"
      notifications:
        watching:
          title: "跟踪"
          description: "你将会在该私信中的每个新帖子发布后收到通知，并且会显示新回复数量。"
        watching_first_post:
          title: "跟踪"
          description: "你只会收到此组中每个新主题的第一帖的通知。"
        tracking:
          title: "跟踪"
          description: "你会在别人@你或回复你时收到通知，并且新帖数量也将在这些主题后显示。"
        regular:
          title: "常规"
          description: "如果有人@你或回复你，将通知你。"
        muted:
          title: "静音"
          description: "你不会收到组内关于新主题中的任何通知。"
      flair_url: "头像图片"
      flair_url_placeholder: "（可选）图片 URL 或 Font Awesome class"
      flair_bg_color: "头像背景颜色"
      flair_bg_color_placeholder: "（可选）十六进制色彩值"
      flair_color: "头像颜色"
      flair_color_placeholder: "（可选）十六进制色彩值"
      flair_preview_icon: "预览图标"
      flair_preview_image: "预览图片"
    user_action_groups:
      "1": "送出赞"
      "2": "获得赞"
      "3": "收藏"
      "4": "主题"
      "5": "回复"
      "6": "回应"
      "7": "@我的"
      "9": "引用"
      "11": "编辑"
      "12": "发送"
      "13": "收件"
      "14": "待定"
    categories:
      all: "所有分类"
      no_subcategory: "无"
      category: "分类"
      category_list: "显示分类列表"
      reorder:
        title: "重新分类排序"
        title_long: "重新对分类列表进行排序"
        save: "保存排序"
        apply_all: "应用"
        position: "位置"
      posts: "新帖"
      topics: "主题"
      latest: "最新"
      latest_by: "最新发表："
      toggle_ordering: "排序控制"
      subcategories: "子分类"
      topic_sentence:
        other: "%{count} 主题"
      topic_stat_sentence:
        other: "在过去一%{unit}中有 %{count} 个新主题。"
    ip_lookup:
      title: IP 地址查询
      hostname: 主机名
      location: 位置
      location_not_found: （未知）
      organisation: 组织
      phone: 电话
      other_accounts: "使用此 IP 地址的其他用户："
      delete_other_accounts: "删除 %{count}"
      username: "用户名"
      trust_level: "信任等级"
      read_time: "阅读时间"
      topics_entered: "进入的主题"
      post_count: "# 帖子"
      confirm_delete_other_accounts: "确定要删除这些账户？"
      powered_by: "由<a href='https://ipinfo.io'>ipinfo.io</a>驱动"
    user_fields:
      none: "（选择一项）"
    user:
      said: "{{username}}："
      profile: "个人资料"
      mute: "防打扰"
      edit: "修改设置"
      download_archive:
        button_text: "全部下载"
        confirm: "你确定要下载你的帖子吗？"
        success: "下载开始，完成后将有私信通知你。"
        rate_limit_error: "帖子只能每天下载一次，请明天再重试。"
      new_private_message: "发新私信"
      private_message: "私信"
      private_messages: "私信"
      activity_stream: "活动"
      preferences: "设置"
      expand_profile: "展开"
      collapse_profile: "折叠"
      bookmarks: "收藏"
      bio: "我是谁"
      invited_by: "邀请人"
      trust_level: "信任等级"
      notifications: "通知"
      statistics: "统计"
      desktop_notifications:
        not_supported: "通知功能暂不支持该浏览器。抱歉。"
        perm_default: "启用通知"
        perm_denied_btn: "拒绝授权"
        perm_denied_expl: "你拒绝了通知提醒的权限。设置浏览器以启用通知提醒。"
        disable: "停用通知"
        enable: "启用通知"
        each_browser_note: "注意：你必须在你使用的所用浏览器中更改这项设置。"
      dismiss: '忽略'
      dismiss_notifications: "忽略所有"
      dismiss_notifications_tooltip: "标记所有未读通知为已读"
      first_notification: "你的头一个通知！选中它开始。"
      disable_jump_reply: "回复后不跳转至新帖子"
      dynamic_favicon: "在浏览器图标中显示主题更新数量"
      theme_default_on_all_devices: "将其设为我所有设备上的默认主题"
      allow_private_messages: "允许其他用户发送私信给我"
      external_links_in_new_tab: "在新标签页打开外部链接"
      enable_quoting: "在选择文字时显示引用回复按钮"
      change: "修改"
      moderator: "{{user}}是版主"
      admin: "{{user}}是管理员"
      moderator_tooltip: "用户是版主"
      admin_tooltip: "用户是管理员"
      silenced_tooltip: "该用户已被禁言。"
      suspended_notice: "该用户将被禁止登录，直至 {{date}}。"
      suspended_permanently: "该用户被封禁了。"
      suspended_reason: "原因："
      github_profile: "Github"
      email_activity_summary: "活动摘要"
      mailing_list_mode:
        label: "邮件列表模式"
        enabled: "启用邮件列表模式"
        instructions: |
          此设置将覆盖活动摘要。<br />
          静音主题和分类不包含在这些邮件中。
        individual: "为每个新帖发送一封邮件通知"
        individual_no_echo: "为每个除了我发表的新帖发送一封邮件通知"
        many_per_day: "为每个新帖给我发送邮件（大约每天 {{dailyEmailEstimate}} 封）"
        few_per_day: "为每个新帖给我发送邮件（大约每天 2 封）"
      tag_settings: "标签"
      watched_tags: "监看"
      watched_tags_instructions: "你将自动监看有这些标签的所有主题。所有新帖子和新主题会通知你，新帖数量也会显示在主题旁边。"
      tracked_tags: "跟踪"
      tracked_tags_instructions: "你将自动跟踪这些标签的所有主题，新帖数量将会显示在主题旁边。"
      muted_tags: "静音"
      muted_tags_instructions: "你将不会收到有这些标签的新主题任何通知，它们也不会出现在“最新”主题列表。"
      watched_categories: "监看"
      watched_categories_instructions: "你将自动监看这些分类中的所有主题。所有新帖子和新主题会通知你，新帖数量也将显示在主题旁边。"
      tracked_categories: "跟踪"
      tracked_categories_instructions: "你将自动跟踪这些分类中的所有主题。新帖数量将会显示在主题旁边。"
      watched_first_post_categories: "监看头一帖"
      watched_first_post_categories_instructions: "在这些分类里面，每一个新主题的第一帖会通知你。"
      watched_first_post_tags: "监看头一帖"
      watched_first_post_tags_instructions: "在有了这些标签的每一个新主题，第一帖会通知你。"
      muted_categories: "静音"
      muted_categories_instructions: "在这些分类里面，你将不会收到新主题任何通知，它们也不会出现在“最新”主题列表。"
      no_category_access: "无法保存，作为审核人您仅具有受限的 分类 访问权限"
      delete_account: "删除我的帐号"
      delete_account_confirm: "你真的要永久删除自己的帐号吗？删除之后无法恢复！"
      deleted_yourself: "你的帐号已被删除。"
      unread_message_count: "私信"
      admin_delete: "删除"
      users: "用户"
      muted_users: "静音"
      muted_users_instructions: "抑制来自这些用户的所有通知。"
      muted_topics_link: "显示已静音的主题"
      watched_topics_link: "显示已监看的主题"
      tracked_topics_link: "显示已跟踪的主题"
      automatically_unpin_topics: "当我完整阅读了主题时自动解除置顶。"
      apps: "应用"
      revoke_access: "撤销许可"
      undo_revoke_access: "解除撤销许可"
      api_approved: "已批准："
      theme: "主题"
      home: "默认主页"
      staged: "暂存"
      staff_counters:
        flags_given: "采纳标记"
        flagged_posts: "被标记"
        deleted_posts: "已删除"
        suspensions: "禁用"
        warnings_received: "警告"
      messages:
        all: "所有"
        inbox: "收件箱"
        sent: "已发送"
        archive: "存档"
        groups: "我的群组"
        bulk_select: "选择私信"
        move_to_inbox: "移动到收件箱"
        move_to_archive: "存档"
        failed_to_move: "移动选中私信失败（可能你的网络出问题了）"
        select_all: "全选"
        tags: "标签"
      preferences_nav:
        account: "帐号"
        profile: "个人信息"
        emails: "邮件"
        notifications: "通知"
        categories: "分类"
        tags: "标签"
        interface: "界面"
        apps: "应用"
      change_password:
        success: "（邮件已发送）"
        in_progress: "（正在发送邮件）"
        error: "（错误）"
        action: "发送密码重置邮件"
        set_password: "设置密码"
        choose_new: "输入新密码"
        choose: "输入密码"
      second_factor:
        title: "双重验证"
        disable: "停用双重验证"
        confirm_password_description: "确认密码以继续"
        label: "编码"
        disable_description: "请输入来自  app  的验证码"
        show_key_description: "手动输入"
      change_about:
        title: "更改个人信息"
        error: "提交修改时出错了"
      change_username:
        title: "更换用户名"
        taken: "抱歉，此用户名已经有人使用了。"
        invalid: "此用户名不合法，用户名只能包含字母和数字"
      change_email:
        title: "更换邮箱"
        taken: "抱歉，此邮箱不可用。"
        error: "修改你的邮箱时出错了，可能邮箱已经被使用了？"
        success: "我们已经发送了一封确认信到该邮箱，请按照邮箱内指示完成确认。"
        success_staff: "我们已经发送了一封确认信到你现在的邮箱，请按照邮件内指示完成确认。"
      change_avatar:
        title: "更换头像"
        gravatar: "<a href='//gravatar.com/emails' target='_blank'>Gravatar</a>头像，基于："
        gravatar_title: "在 Gravatar 网站上更改你的头像"
        gravatar_failed: "无法获取 Gravatar 。有关联到该电子邮件地址的 Gravatar ？"
        refresh_gravatar_title: "刷新你的 Gravatar 头像"
        letter_based: "默认头像"
        uploaded_avatar: "自定义图片"
        uploaded_avatar_empty: "上传自定义图片"
        upload_title: "上传图片"
        upload_picture: "上传图片"
        image_is_not_a_square: "注意：图片不是正方形的，我们裁剪了部分图像。"
      change_profile_background:
        title: "个人档背景"
        instructions: "显示在个人资料页面中，上传的图片将被居中且默认宽度为 850px。"
      change_card_background:
        title: "用户卡背景"
        instructions: "显示在用户卡片中，上传的图片将被居中且默认宽度为 590px。"
      email:
        title: "邮箱"
        instructions: "永不公开显示"
        ok: "将通过邮件验证确认"
        invalid: "请填写正确的邮箱地址"
        authenticated: "邮箱已经由 {{provider}} 验证了。"
        frequency_immediately: "如果你没有阅读过摘要邮件中的相关内容，将立即发送电子邮件给你。"
        frequency:
          other: "仅在 {{count}} 分钟内没有访问时发送邮件给你。"
      name:
        title: "昵称"
        instructions: "你的全名（可选）"
        instructions_required: "你的昵称"
        too_short: "昵称过短"
        ok: "昵称可用"
      username:
        title: "用户名"
        instructions: "独一无二，没有空格，简短"
        short_instructions: "其他人可以用 @{{username}} 来提及你"
        available: "用户名可用"
        not_available: "不可用。试试 {{suggestion}} ？"
        not_available_no_suggestion: "不可用"
        too_short: "用户名过短"
        too_long: "用户名过长"
        checking: "查看用户名是否可用..."
        prefilled: "邮箱与用户匹配成功"
      locale:
        title: "界面语言"
        instructions: "用户界面语言。将在你刷新页面后改变。"
        default: "默认"
        any: "任意"
      password_confirmation:
        title: "请再次输入密码"
      last_posted: "最后发帖"
      last_emailed: "最后邮寄"
      last_seen: "最后活动"
      created: "加入时间"
      log_out: "登出"
      location: "地点"
      website: "网址"
      email_settings: "邮箱"
      like_notification_frequency:
        title: "用户被赞时通知提醒"
        always: "始终"
        first_time_and_daily: "每天首个被赞"
        first_time: "历史首个被赞"
        never: "从不"
      email_previous_replies:
        title: "邮件底部包含历史回复"
        unless_emailed: "首次"
        always: "始终"
        never: "从不"
      email_digests:
        title: "长期未访问时发送热门主题和回复的摘要邮件"
        every_30_minutes: "每半小时"
        every_hour: "每小时"
        daily: "每天"
        every_three_days: "每三天"
        weekly: "每周"
        every_two_weeks: "每两周"
      include_tl0_in_digests: "摘要邮件中包含新用户的内容"
      email_in_reply_to: "邮件中包含回复你的内容节选"
      email_direct: "当有人引用和回复我的帖子、@我或邀请我至主题时，发送邮件提醒"
      email_private_messages: "有人发私信给我时邮件提醒"
      email_always: "即使我在论坛中活跃时也发送邮件提醒"
      other_settings: "其它"
      categories_settings: "分类"
      new_topic_duration:
        label: "近期主题条件："
        not_viewed: "未读主题"
        last_here: "上次访问后发布"
        after_1_day: "一天内发布"
        after_2_days: "两天内发布"
        after_1_week: "一周内发布"
        after_2_weeks: "两周内发布"
      auto_track_topics: "自动跟踪我浏览的主题"
      auto_track_options:
        never: "从不"
        immediately: "立即"
        after_30_seconds: "30秒后"
        after_1_minute: "1分钟后"
        after_2_minutes: "2分钟后"
        after_3_minutes: "3分钟后"
        after_4_minutes: "4分钟后"
        after_5_minutes: "5分钟后"
        after_10_minutes: "10分钟后"
      notification_level_when_replying: "当我在主题中回复后，将主题设置至"
      invited:
        search: "输入以搜索邀请..."
        title: "邀请"
        user: "邀请用户"
        sent: "已发送"
        truncated:
          other: "只显示前 {{count}} 个邀请。"
        redeemed: "确认邀请"
        redeemed_tab: "已确认"
        redeemed_tab_with_count: "已确认（{{count}}）"
        redeemed_at: "已确认"
        pending: "待验证邀请"
        pending_tab: "等待中"
        pending_tab_with_count: "待确认（{{count}}）"
        topics_entered: "已阅主题"
        posts_read_count: "已读帖子"
        expired: "邀请已过期。"
        rescind: "移除"
        rescinded: "邀请已删除"
        rescind_all: "移除所有邀请"
        rescinded_all: "所有邀请已移除"
        rescind_all_confirm: "你确定你想要移除所有邀请么？"
        reinvite: "重新发送邀请"
        reinvite_all: "重发所有邀请"
        reinvite_all_confirm: "确定要重发这些邀请吗？"
        reinvited: "邀请已重新发送"
        reinvited_all: "所有邀请已重新发送！"
        time_read: "阅读时间"
        days_visited: "访问天数"
        account_age_days: "帐号建立天数"
        create: "发送邀请"
        generate_link: "复制邀请链接"
        link_generated: "邀请链接生成成功！"
        valid_for: "邀请链接只对这个邮件地址有效：%{email}"
        bulk_invite:
          none: "你还没有邀请任何人。你可以单独邀请用户，也可以通过<a href='https://meta.discourse.org/t/send-bulk-invites/16468'>上传CSV文件</a>批量邀请。"
          text: "通过文件批量邀请"
          success: "文件上传成功，当操作完成时将通过私信通知你。"
          error: "抱歉，文件必须是CSV格式。"
      password:
        title: "密码"
        too_short: "密码过短"
        common: "密码过于简单"
        same_as_username: "密码不能与用户名相同"
        same_as_email: "密码不能与邮箱相同"
        ok: "密码符合要求"
        instructions: "至少%{count}个字母。"
      summary:
        title: "概要"
        stats: "统计"
        time_read: "阅读时间"
        recent_time_read: "最近阅读时间"
        topic_count:
          other: "创建主题"
        post_count:
          other: "发表帖子"
        likes_given:
          other: "送出"
        likes_received:
          other: "收到"
        days_visited:
          other: "访问天数"
        topics_entered:
          other: "已阅主题"
        posts_read:
          other: "阅读帖子"
        bookmark_count:
          other: "收藏"
        top_replies: "热门回复"
        no_replies: "暂无回复。"
        more_replies: "更多回复"
        top_topics: "热门主题"
        no_topics: "暂无主题。"
        more_topics: "更多主题"
        top_badges: "热门徽章"
        no_badges: "暂无徽章。"
        more_badges: "更多徽章"
        top_links: "热门链接"
        no_links: "暂无链接。"
        most_liked_by: "谁赞最多"
        most_liked_users: "赞谁最多"
        most_replied_to_users: "最多回复至"
        no_likes: "暂无赞。"
      ip_address:
        title: "最后使用的 IP 地址"
      registration_ip_address:
        title: "注册 IP 地址"
      avatar:
        title: "头像"
        header_title: "个人页面、私信、书签和设置"
      title:
        title: "头衔"
      filters:
        all: "全部"
      stream:
        posted_by: "发送人"
        sent_by: "发送时间"
        private_message: "私信"
        the_topic: "本主题"
    loading: "载入中..."
    errors:
      prev_page: "无法载入"
      reasons:
        network: "网络错误"
        server: "服务器出错"
        forbidden: "禁止访问"
        unknown: "错误"
        not_found: "页面不存在"
      desc:
        network: "请检查网络状态"
        network_fixed: "网络似乎恢复正常了"
        server: "错误代码：{{status}}"
        forbidden: "好像不能进行此操作"
        not_found: "没有这个页面"
        unknown: "出了点小问题"
      buttons:
        back: "返回"
        again: "重试"
        fixed: "载入"
    close: "关闭"
    assets_changed_confirm: "网站刚更新了，刷新使用新版本？"
    logout: "你已登出用户。"
    refresh: "刷新"
    read_only_mode:
      enabled: "站点正处于只读模式。你可以继续浏览，但是回复、赞和其他操作暂时被禁用。"
      login_disabled: "只读模式下不允许登录。"
      logout_disabled: "站点在只读模式下无法登出。"
    too_few_topics_and_posts_notice: "让我们<a href='http://blog.discourse.org/2014/08/building-a-discourse-community/'>开始讨论！</a>目前有 <strong>%{currentTopics} / %{requiredTopics}</strong> 个主题和 <strong>%{currentPosts} / %{requiredPosts}</strong> 个帖子。新访客需要能够阅读和回复一些讨论。"
    too_few_topics_notice: "让我们<a href='http://blog.discourse.org/2014/08/building-a-discourse-community/'>开始讨论！</a>目前有 <strong>%{currentTopics} / %{requiredTopics}</strong> 个主题。新访客需要能够阅读和回复一些讨论。"
    too_few_posts_notice: "让我们<a href='http://blog.discourse.org/2014/08/building-a-discourse-community/'>开始讨论！</a>目前有 <strong>%{currentPosts} / %{requiredPosts}</strong> 个帖子。新访客需要能够阅读和回复一些讨论。"
    logs_error_rate_notice:
      reached: "<b>%{relativeAge}</b> – <a href='%{url}' target='_blank'>%{rate}</a> 达到了站点设置中的 %{siteSettingRate}。"
      exceeded: "<b>[%{relativeAge}]</b> 目前的错误率 <a href='%{url}' target='_blank'>%{rate}</a> 已超出了站点设置中的 %{siteSettingRate}。"
      rate:
        other: "%{count} 错误/%{duration}"
    learn_more: "了解更多..."
    all_time: '总量'
    all_time_desc: '创建的主题总量'
    year: '年'
    year_desc: '365 天内创建的主题'
    month: '月'
    month_desc: '30 天内创建的主题'
    week: '周'
    week_desc: '7 天内创建的主题'
    day: '天'
    first_post: 最早帖子
    mute: 静音
    unmute: 取消静音
    last_post: 最后发帖
    time_read: 阅读
    time_read_recently: '最近 %{time_read}'
    time_read_tooltip: '合计阅读时间 %{time_read}'
    time_read_recently_tooltip: '总阅读时间 %{time_read}（最近60天 %{recent_time_read}）'
    last_reply_lowercase: 最后回复
    replies_lowercase:
      other: 回复
    signup_cta:
      sign_up: "注册"
      hide_session: "明天提醒我"
      hide_forever: "不了"
      hidden_for_session: "好的，我会在明天提醒你。不过你随时都可以使用“登录”来创建账户。"
    summary:
      enabled_description: "你正在查看主题的精简摘要版本：一些社区公认有意思的帖子。"
      description: "有 <b>{{replyCount}}</b> 个回复。"
      description_time: "有 <b>{{replyCount}}</b> 个回复，大约要花 <b>{{readingTime}} 分钟</b>阅读。"
      enable: '概括本主题'
      disable: '显示所有帖子'
    deleted_filter:
      enabled_description: "这个主题包含已删除的帖子，他们已经被隐藏。"
      disabled_description: "显示了主题中已删除的帖子。"
      enable: "隐藏已删除的帖子"
      disable: "显示已删除的帖子"
    private_message_info:
      title: "私信"
      leave_message: "你真的想要发送消息么？"
      remove_allowed_user: "确定将 {{name}} 从本条私信中移除？"
      remove_allowed_group: "确定将 {{name}} 从本条私信中移除？"
    email: '邮箱'
    username: '用户名'
    last_seen: '最后活动'
    created: '创建时间'
    created_lowercase: '创建时间'
    trust_level: '用户级别'
    search_hint: '用户名、电子邮件或 IP 地址'
    create_account:
      disclaimer: "注册即表示你同意<a href='{{privacy_link}}'>隐私策略</a>和<a href='{{tos_link}}'>服务条款</a>。"
      title: "创建新帐号"
      failed: "出问题了，有可能这个邮箱已经被注册了。试试忘记密码链接？"
    forgot_password:
      title: "重置密码"
      action: "我忘记了密码"
      invite: "输入你的用户名或邮箱地址，我们会发送密码重置邮件给你。"
      reset: "重置密码"
      complete_username: "如果你的账户名 <b>%{username}</b> 存在，你将马上收到一封电子邮件，以重置密码。"
      complete_email: "如果你的账户 <b>%{email}</b> 存在，你将马上收到一封电子邮件，以重置密码。"
      complete_username_found: "你的账户名 <b>%{username}</b> 存在，你将马上收到一封电子邮件，以重置密码。"
      complete_email_found: "你的账户 <b>%{email}</b> 存在，你将马上收到一封电子邮件，以重置密码。"
      complete_username_not_found: "没有找到用户 <b>%{username}</b>"
      complete_email_not_found: "没有找到用户 <b>%{email}</b> "
      help: "没收到邮件？请先查看你的垃圾邮件文件夹。<p>不确定使用了哪个邮箱地址？输入邮箱地址来查看是否存在。</p><p>如果你已无法进入你账号的邮箱，请联系<a href='/about'>我们的工作人员。</a></p>"
      button_ok: "OK"
      button_help: "帮助"
    email_login:
      link_label: "给我通过邮件发送一个登录链接"
      button_label: "通过邮件"
    login:
      title: "登录"
      username: "用户"
      password: "密码"
      second_factor_title: "双重验证"
      second_factor_description: "请输入来自  app  的验证码："
      email_placeholder: "电子邮件或者用户名"
      caps_lock_warning: "大写锁定开启"
      error: "出错了"
      rate_limit: "请请稍后再重试"
      blank_username: "请输入你的邮件地址或用户名。"
      blank_username_or_password: "请输入你的邮件地址或用户名，以及密码。"
      reset_password: '重置密码'
      logging_in: "登录中..."
      or: "或"
      authenticating: "验证中..."
      awaiting_activation: "你的帐号尚未激活，点击忘记密码链接以重新发送激活邮件。"
      awaiting_approval: "你的帐号尚未被论坛版主审核。请等待一段时间，当你的帐号被审核时会收到一封电子邮件。"
      requires_invite: "抱歉，本论坛仅接受邀请注册。"
      not_activated: "你还不能登录。我们已经发送了一封邮件至 <b>{{sentTo}}</b>，请打开它并完成帐号激活。"
      not_allowed_from_ip_address: "你使用的 IP 地址已被封禁。"
      admin_not_allowed_from_ip_address: "你不能从这个 IP 地址以管理员身份登录。"
      resend_activation_email: "点击此处重新发送激活邮件。"
      omniauth_disallow_totp: "您的账户已启用双重验证，请使用密码登录。"
      resend_title: "重发激活邮件"
      change_email: "更改邮件地址"
      provide_new_email: "给个新地址！然后我们会再给你发一封确认邮件。"
      submit_new_email: "更新邮件地址"
      sent_activation_email_again: "我们又向 <b>{{currentEmail}}</b> 发送了一封激活邮件，邮件送达可能需要几分钟；请检查一下你邮箱的垃圾邮件文件夹。"
      to_continue: "请登录"
      preferences: "需要登入后更改设置"
      forgot: "我记不清帐号详情了"
      not_approved: "你的帐号还未通过审核。一旦审核通过，我们将邮件通知你。"
      google_oauth2:
        title: "Google 登录"
        message: "正在通过 Google 帐号验证登录（请确保浏览器没有禁止弹出窗口）"
      twitter:
        title: "Twitter 登录"
        message: "正在通过 Twitter 帐号验证登录（请确保浏览器没有禁止弹出窗口）"
      instagram:
        title: "Instagram 登录"
        message: "正在通过 Instagram 帐号验证登录（请确保浏览器没有禁止弹出窗口）"
      facebook:
        title: "Facebook 登录"
        message: "正在通过 Facebook 帐号验证登录（请确保浏览器没有禁止弹出窗口）"
      yahoo:
        title: "Yahoo 登录"
        message: "正在通过 Yahoo 帐号验证登录（请确保浏览器没有禁止弹出窗口）"
      github:
        title: "GitHub 登录"
        message: "正在通过 GitHub 帐号验证登录（请确保浏览器没有禁止弹出窗口）"
    invites:
      accept_title: "邀请"
      welcome_to: "欢迎来到%{site_name}！"
      invited_by: "邀请你的是："
      social_login_available: "你也可以通过任何使用这个邮箱的社交网站登陆。"
      your_email: "你的帐户邮箱地址是<b>%{email}</b>。"
      accept_invite: "接受邀请"
      success: "已创建您的帐号，您现在可以登录了。"
      name_label: "昵称"
      password_label: "设置密码"
      optional_description: "（可选）"
    password_reset:
      continue: "转入到 %{site_name}"
    emoji_set:
      apple_international: "Apple/国际化"
      google: "Google"
      twitter: "Twitter"
      emoji_one: "Emoji One"
      win10: "Win10"
      google_classic: "Google Classic"
      facebook_messenger: "Facebook Messenger"
    category_page_style:
      categories_only: "仅分类"
      categories_with_featured_topics: "有推荐主题的分类"
      categories_and_latest_topics: "分类和最新主题"
      categories_and_top_topics: "分类和最热主题"
    shortcut_modifier_key:
      shift: 'Shift'
      ctrl: 'Ctrl'
      alt: 'Alt'
    conditional_loading_section:
      loading: 载入中……
    select_kit:
      default_header_text: 选择...
      no_content: 无符合的结果
      filter_placeholder: 搜索……
      max_content_reached:
        other: "您只能选择 {{count}} 条记录。"
    emoji_picker:
      filter_placeholder: 查找表情符号
      people: 人物
      nature: 自然
      food: 食物
      activity: 活动
      travel: 旅行
      objects: 物品
      celebration: 庆典
      custom: 自定义表情符号
      recent: 近期使用
      default_tone: 无肤色
      light_tone: 浅肤色
      medium_light_tone: 中浅肤色
      medium_tone: 中间肤色
      medium_dark_tone: 中深肤色
      dark_tone: 深肤色
    shared_drafts:
      title: "共享草稿"
    composer:
      emoji: "Emoji :)"
      more_emoji: "更多…"
      options: "选项"
      whisper: "密语"
      unlist: "隐藏"
      blockquote_text: "引用"
      add_warning: "正式警告"
      toggle_whisper: "折叠或展开密语"
      toggle_unlisted: "显示/隐藏于主题列表"
      posting_not_on_topic: "你想回复哪一个主题？"
      saving_draft_tip: "保存中..."
      saved_draft_tip: "已保存"
      saved_local_draft_tip: "已本地保存"
      similar_topics: "你的主题有点类似于..."
      drafts_offline: "离线草稿"
      group_mentioned:
        other: "提及 {{group}} 时，你将通知 <a href='{{group_link}}'>{{count}} 人</a> － 确定吗？"
      cannot_see_mention:
        category: "你提到了 {{username}} ，然而他们不能访问该分类，所以他们不会被通知。你需要把他们加入到能访问该分类的群组中。"
        private: "你提到了{{userrname}}，然而他们不能访问该私信，所以他们不会被通知。你需要邀请他们至私信中。"
      duplicate_link: "好像<b>@{{username}}</b>在<a href='{{post_url}}'>{{ago}}</a>中前的回复中已经发了你的链接 <b>{{domain}}</b> － 你想再次发表链接吗？"
      error:
        title_missing: "标题为空"
        title_too_short: "标题过短，至少 {{min}} 个字"
        title_too_long: "标题过长，最多 {{max}} 个字"
        post_missing: "帖子不能为空"
        post_length: "帖子至少应有 {{min}} 个字"
        try_like: '试试 <i class="fa fa-heart"></i> 按钮？'
        category_missing: "未选择分类"
      save_edit: "保存编辑"
      reply_original: "回复原始主题"
      reply_here: "在此回复"
      reply: "回复"
      cancel: "取消"
      create_topic: "创建主题"
      create_pm: "私信"
      create_whisper: "密语"
      title: "或 Ctrl + 回车"
      users_placeholder: "添加用户"
      title_placeholder: "一句话告诉讨论什么..."
      title_or_link_placeholder: "键入标题，或粘贴一个链接在这里"
      edit_reason_placeholder: "编辑理由"
      show_edit_reason: "添加理由"
      topic_featured_link_placeholder: "在标题里输入链接"
      remove_featured_link: "从主题中移除链接。"
      reply_placeholder: "在此键入。使用Markdown，BBCode，或HTML格式。可拖拽或粘贴图片。"
      view_new_post: "浏览新帖。"
      saving: "保存中"
      saved: "已保存！"
      saved_draft: "帖子还没发表，点击继续"
      uploading: "上传中..."
      show_preview: '显示预览 &raquo;'
      hide_preview: '&laquo; 隐藏预览'
      quote_post_title: "引用整个帖子"
      bold_label: "B"
      bold_title: "加粗"
      bold_text: "加粗示例"
      italic_label: "I"
      italic_title: "斜体"
      italic_text: "斜体示例"
      link_title: "链接"
      link_description: "输入链接描述"
      link_dialog_title: "插入链接"
      link_optional_text: "可选标题"
      link_url_placeholder: "http://example.com"
      quote_title: "引用"
      quote_text: "引用"
      code_title: "预格式化文本"
      code_text: "文字缩进 4 格"
      paste_code_text: "输入或粘贴代码"
      upload_title: "上传"
      upload_description: "在此输入上传资料的描述"
      olist_title: "数字列表"
      ulist_title: "符号列表"
      list_item: "列表条目"
      toggle_direction: "切换方向"
      help: "Markdown 编辑帮助"
      collapse: "最小号编辑面板"
      abandon: "关闭编辑面板并放弃草稿"
      modal_ok: "确认"
      modal_cancel: "取消"
      cant_send_pm: "抱歉，你不能向 %{username} 发送私信。"
      yourself_confirm:
        title: "你忘记添加收信人了吗？"
        body: "目前该私信只发给了你自己！"
      admin_options_title: "本主题可选设置"
      composer_actions:
<<<<<<< HEAD
=======
        reply: 回复
        draft: 草稿
        edit: 编辑
        reply_as_new_topic:
          label: 回复为联结主题
          desc: 创建一个新主题链接到这一主题
        reply_as_private_message:
          label: 新消息
          desc: 新建一个私信
        reply_to_topic:
          label: 回复主题
        create_topic:
          label: "新主题"
>>>>>>> e64402cb
        shared_draft:
          label: "共享草稿"
    notifications:
      tooltip:
        regular:
          other: "{{count}} 个未读通知"
        message:
          other: "{{count}} 条未读私信"
      title: "使用@提到你，回复你的内容、私信以及其他的通知"
      none: "现在无法载入通知"
      empty: "未发现通知"
      more: "看历史通知"
      total_flagged: "被标记帖子的总数"
      mentioned: "<span>{{username}}</span> {{description}}"
      group_mentioned: "<span>{{username}}</span> {{description}}"
      quoted: "<span>{{username}}</span> {{description}}"
      replied: "<span>{{username}}</span> {{description}}"
      posted: "<span>{{username}}</span> {{description}}"
      edited: "<span>{{username}}</span> {{description}}"
      liked: "<span>{{username}}</span> {{description}}"
      liked_2: "<span>{{username}}, {{username2}}</span> {{description}}"
      liked_many:
        other: "<span>{{username}}, {{username2}} 和其他 {{count}} 人</span> {{description}}"
      private_message: "<span>{{username}}</span> {{description}}"
      invited_to_private_message: "<p><span>{{username}}</span> {{description}}"
      invited_to_topic: "<span>{{username}}</span> {{description}}"
      invitee_accepted: "<span>{{username}}</span> 已接受你的邀请"
      moved_post: "<span>{{username}}</span> 移动了 {{description}}"
      linked: "<span>{{username}}</span> {{description}}"
      granted_badge: "获得 “{{description}}”"
      topic_reminder: "<span>{{username}}</span> {{description}}"
      watching_first_post: "<span>新主题</span> {{description}}"
      group_message_summary:
        other: "{{count}} 条私信在{{group_name}}组的收件箱中"
      popup:
        mentioned: '{{username}}在“{{topic}}”提到了你 - {{site_title}}'
        group_mentioned: '{{username}}在“{{topic}}”提到了你 - {{site_title}}'
        quoted: '{{username}}在“{{topic}}”引用了你的帖子 - {{site_title}}'
        replied: '{{username}}在“{{topic}}”回复了你 - {{site_title}}'
        posted: '{{username}}在“{{topic}}”中发布了帖子 - {{site_title}}'
        linked: '{{username}}在“{{topic}}”中链接了你的帖子 - {{site_title}}'
        confirm_title: '通知已启用 - %{site_title}'
    upload_selector:
      title: "插入图片"
      title_with_attachments: "上传图片或文件"
      from_my_computer: "来自我的设备"
      from_the_web: "来自网络"
      remote_tip: "图片链接"
      remote_tip_with_attachments: "链接到图片或文件 {{authorized_extensions}}"
      local_tip: "从你的设备中选择图片"
      local_tip_with_attachments: "从你的设备 {{authorized_extensions}} 选择图片或文件"
      hint: "你也可以通过拖放至编辑器的方式来上传"
      hint_for_supported_browsers: "可以拖放或复制粘帖至编辑器以上传"
      uploading: "上传中"
      select_file: "选择文件"
      image_link: "链接图片到"
      default_image_alt_text: 图片
    search:
      sort_by: "排序"
      relevance: "最相关"
      latest_post: "最新发帖"
      latest_topic: "最新主题"
      most_viewed: "最多阅读"
      most_liked: "最多赞"
      select_all: "全选"
      clear_all: "清除所有"
      too_short: "你的搜索词太短。"
      title: "搜索主题、帖子、用户或分类"
      full_page_title: "搜索主题或帖子"
      no_results: "没有找到结果。"
      no_more_results: "没有找到更多结果。"
      searching: "搜索中..."
      post_format: "#{{post_number}} 来自于 {{username}}"
      results_page: "关于“{{term}}”的搜索结果"
      more_results: "还有更多结果。请增加您的搜索条件。"
      cant_find: "找不到你要找的内容？"
      start_new_topic: "不如创建一个新主题？"
      or_search_google: "或者尝试使用Google进行搜索："
      search_google: "尝试使用Google进行搜索："
      search_google_button: "Google"
      search_google_title: "站内搜索"
      context:
        user: "搜索 @{{username}} 的帖子"
        category: "搜索 #{{category}} 分类"
        topic: "搜索本主题"
        private_messages: "搜索私信"
      advanced:
        title: 高级搜索
        posted_by:
          label: 发帖人
        in_category:
          label: 分类
        in_group:
          label: 在该群组中
        with_badge:
          label: 有该徽章
        with_tags:
          label: 标签
        filters:
          label: 只返回主题/帖子……
          likes: 我给了赞的
          posted: 我参与发帖
          watching: 我正在监看
          tracking: 我正在追踪
          private: 在我的私信中
          bookmarks: 我收藏了
          first: 是第一帖
          pinned: 是置顶的
          unpinned: 不是置顶的
          seen: 我阅读了
          unseen: 我还没有读过的
          wiki: 公共编辑
          images: 包含图片
          all_tags: 上述所有标签
        statuses:
          label: 当主题
          open: 是开放的
          closed: 是关闭的
          archived: 已经存档的
          noreplies: 没有回复
          single_user: 只有一个用户参与
        post:
          count:
            label: 最小帖子数
          time:
            label: 发表于
            before: 之前
            after: 之后
    hamburger_menu: "转到另一个主题列表或分类"
    new_item: "新"
    go_back: '返回'
    not_logged_in_user: '显示当前活动和设置的用户页面'
    current_user: '转到用户页面'
    topics:
      new_messages_marker: "上次访问"
      bulk:
        select_all: "选择全部"
        clear_all: "清除全部"
        unlist_topics: "未在列表的主题"
        relist_topics: "把主题重新置于主题列表中"
        reset_read: "设为未读"
        delete: "删除主题"
        dismiss: "忽略"
        dismiss_read: "忽略所有未读主题"
        dismiss_button: "忽略..."
        dismiss_tooltip: "仅忽略新帖子或停止跟踪主题"
        also_dismiss_topics: "停止追踪这些主题，这样这些主题就不再显示为未读了"
        dismiss_new: "设为已读"
        toggle: "切换至批量选择"
        actions: "批量操作"
        change_category: "设置分类"
        close_topics: "关闭主题"
        archive_topics: "存档主题"
        notification_level: "通知"
        choose_new_category: "选择新分类："
        selected:
          other: "已选择 <b>{{count}}</b>个主题"
        change_tags: "替换标签"
        append_tags: "添加标签"
        choose_new_tags: "为主题选择新标签："
        choose_append_tags: "为这些主题添加新标签："
        changed_tags: "主题的标签被修改"
      none:
        unread: "你没有未读主题。"
        new: "你没有近期主题可读。"
        read: "你尚未阅读任何主题。"
        posted: "你尚未在任何主题中发帖。"
        latest: "没有新的主题。"
        hot: "没有热门主题。"
        bookmarks: "你没有收藏任何主题。"
        category: "{{category}}分类中没有主题。"
        top: "没有热门主题。"
        search: "没有搜索结果。"
        educate:
          new: '<p>这里显示了近期主题列表。</p><p>默认情况下，最近 2 天内创建的主题将显示在近期列表，还会显示一个<span class="badge new-topic badge-notification" style="vertical-align:middle;line-height:inherit;">近期</span>标志。<p>你可以在<a href="%{userPrefsUrl}">用户设置</a>中更改要显示哪些内容。</p>'
          unread: '<p>这里显示你的未读主题。</p><p>默认情况下，下述主题会被放在未读中。并且会在旁边显示未读的数量<span class="badge new-posts badge-notification">1</span>。如果你：</p><ul><li>创建了该主题</li><li>回复了该主题</li><li>阅读该主题超过 4 分钟</li></ul><p>或者你在主题底部的通知控制中选择了跟随或关注。</p><p>你可以在<a href="%{userPrefsUrl}">用户设置</a>中修改未读设置。</p>'
      bottom:
        latest: "没有更多主题可看了。"
        hot: "没有更多热门主题可看了。"
        posted: "没有更多已发布主题可看了。"
        read: "没有更多已阅主题可看了。"
        new: "没有更多的近期主题。"
        unread: "没有更多未读主题了。"
        category: "没有更多{{category}}分类的主题了。"
        top: "没有更多的热门主题."
        bookmarks: "没有更多收藏的主题了。"
        search: "没有更多搜索结果了。"
    topic:
      filter_to:
        other: "本主题中的 {{count}} 帖"
      create: '发新主题'
      create_long: '创建新的主题'
      open_draft: "打开草稿"
      private_message: '开始发私信'
      archive_message:
        help: '移动私信到存档'
        title: '存档'
      move_to_inbox:
        title: '移动到收件箱'
        help: '移动私信到收件箱'
      edit_message:
        title: '编辑消息'
      list: '主题'
      new: '近期主题'
      unread: '未读'
      new_topics:
        other: '{{count}} 近期主题'
      unread_topics:
        other: '{{count}} 未读主题'
      title: '主题'
      invalid_access:
        title: "这是私密主题"
        description: "抱歉，你没有没有权限浏览此主题。"
        login_required: "此主题需要登录后浏览。"
      server_error:
        title: "载入主题失败"
        description: "抱歉，无法载入主题。网络连接可能出问题了。请重试一次。如果始终无法加载，请联系我们。"
      not_found:
        title: "未找到主题"
        description: "抱歉，无法找到此主题。可能已经被删除了。"
      total_unread_posts:
        other: "这个主题中，你有 {{count}} 条未读的帖子"
      unread_posts:
        other: "这个主题中，你有 {{count}} 条未读的帖子"
      new_posts:
        other: "自你上一次阅读此主题后，又有 {{count}} 个新帖子发表了"
      likes:
        other: "本主题已得到 {{number}} 个赞"
      back_to_list: "返回列表"
      options: "主题选项"
      show_links: "显示此主题中的链接"
      toggle_information: "切换主题详情"
      read_more_in_category: "想阅读更多？浏览{{catLink}}的其他主题或{{latestLink}}。"
      read_more: "想阅读更多？{{catLink}}或{{latestLink}}。"
      read_more_MF: "还有 { UNREAD, plural, =0 {} one { <a href='/unread'>1 个未读主题</a>} other { <a href='/unread'># 个未读主题</a> } } { NEW, plural, =0 {} one { {BOTH, select, true{和 } false {} other{}} <a href='/new'>1 个新</a>主题} other { {BOTH, select, true{和 } false {} other{}} <a href='/new'># 个近期</a>主题} }可以阅读，或者{CATEGORY, select, true {浏览{catLink}中的其他主题} false {{latestLink}} other {}}"
      browse_all_categories: 浏览所有分类
      view_latest_topics: 查阅最新主题
      suggest_create_topic: 创建一个新的主题吧！
      jump_reply_up: 转到更早的回复
      jump_reply_down: 转到更新的回复
      deleted: "此主题已被删除"
      topic_status_update:
        title: "主题计时器"
        save: "设置计时器"
        num_of_hours: "小时数："
        remove: "撤销计时器"
        publish_to: "发布至："
        when: "时间："
        public_timer_types: 主题计时器
        private_timer_types: 用户主题计时器
      auto_update_input:
        none: "选择时间范围"
        later_today: "今天的某个时候"
        tomorrow: "明天"
        later_this_week: "这周的某个时候"
        this_weekend: "周末"
        next_week: "下个星期"
        two_weeks: "两周"
        next_month: "下个月"
        three_months: "三个月"
        six_months: "六个月"
        one_year: "一年"
        forever: "永远"
        pick_date_and_time: "选择日期和时间"
        set_based_on_last_post: "按照最新帖子关闭"
      publish_to_category:
        title: "计划发布"
      temp_open:
        title: "临时开启"
      auto_reopen:
        title: "自动开启主题"
      temp_close:
        title: "临时关闭"
      auto_close:
        title: "自动关闭主题"
        label: "自动关闭于几小时后："
        error: "请输入一个有效值。"
        based_on_last_post: "最后回复发布之后的多少时间内不自动关闭主题。"
      auto_delete:
        title: "自动删除主题"
      reminder:
        title: "提醒我"
      status_update_notice:
        auto_open: "本主题将在%{timeLeft}自动开启。"
        auto_close: "本主题将在%{timeLeft}自动关闭。"
        auto_publish_to_category: "主题%{timeLeft}将发布到<a href=%{categoryUrl}>#%{categoryName}</a> 。"
        auto_close_based_on_last_post: "如在 %{duration}内没有新回复后主题将被关闭。"
        auto_delete: "主题在%{timeLeft}后将被自动删除。"
        auto_reminder: "你将在%{timeLeft}后收到该主题的提醒。"
      auto_close_title: '自动关闭设置'
      auto_close_immediate:
        other: "主题中的最后一帖是 %{hours} 小时前发出的，所以主题将会立即关闭。"
      timeline:
        back: "返回"
        back_description: "回到最后一个未读帖子"
        replies_short: "%{current} / %{total}"
      progress:
        title: 主题进度
        go_top: "顶部"
        go_bottom: "底部"
        go: "前往"
        jump_bottom: "跳至最后一个帖子"
        jump_prompt: "跳到..."
        jump_prompt_of: "%{count} 帖子"
        jump_prompt_long: "你想跳转至哪一贴？"
        jump_bottom_with_number: "跳至第 %{post_number} 帖"
        total: 全部帖子
        current: 当前帖子
      notifications:
        title: 改变你收到该主题通知的频率
        reasons:
          mailing_list_mode: "邮件列表模式已启用，将以邮件通知你关于该主题的回复。"
          "3_10": '因为你正监看该主题上的标签，你将会收到通知。'
          "3_6": '因为你正在监看该分类，你将会收到通知。'
          "3_5": '因为你开始自动监看该主题，你将会收到通知。'
          "3_2": '因为你正在监看该主题，你将会收到通知。'
          "3_1": '因为你创建了这个主题，你将会收到通知。'
          "3": '因为你正在监看该主题，你将会收到通知。'
          "2_8": '因为你追踪了该分类，所以你会看到新回复的数量。'
          "2_4": '因为你回复过该主题，所以你会看到新回复的数量。'
          "2_2": '因为你追踪了该主题，所以你会看到新回复的数量。'
          "2": '因为你<a href="/u/{{username}}/preferences">读过该主题</a>，所以你会看到新回复的数量。'
          "1_2": '如果有人@你或回复你，将通知你。'
          "1": '如果有人@你或回复你，将通知你。'
          "0_7": '你将忽略关于该分类的所有通知。'
          "0_2": '你将忽略关于该主题的所有通知。'
          "0": '你将忽略关于该主题的所有通知。'
        watching_pm:
          title: "监看"
          description: "私信有新回复时提醒我，并显示新回复数量。"
        watching:
          title: "监看"
          description: "在此主题里，每一个新回复将通知你，还将显示新回复的数量。"
        tracking_pm:
          title: "跟踪"
          description: "在私信标题后显示新回复数量。你只会在别人@你或回复你的帖子时才会收到通知。"
        tracking:
          title: "跟踪"
          description: "将为该主题显示新回复的数量。如果有人@你或回复你，将通知你。"
        regular:
          title: "普通"
          description: "如果有人@你或回复你，将通知你。"
        regular_pm:
          title: "普通"
          description: "如果有人@你或回复你，将通知你。"
        muted_pm:
          title: "静音"
          description: "不会收到该私信的任何通知。"
        muted:
          title: "静音"
          description: "你不会收到此主题的任何通知，它也不会出现在“最新”主题列表。"
      actions:
        recover: "撤销删除主题"
        delete: "删除主题"
        open: "打开主题"
        close: "关闭主题"
        multi_select: "选择帖子..."
        timed_update: "设置主题计时器..."
        pin: "置顶主题..."
        unpin: "取消置顶主题..."
        unarchive: "取消存档主题"
        archive: "存档主题"
        invisible: "隐藏主题"
        visible: "取消隐藏主题"
        reset_read: "重置阅读数据"
        make_public: "设置为公共主题"
        make_private: "设置为私信"
      feature:
        pin: "置顶主题"
        unpin: "取消置顶主题"
        pin_globally: "全局置顶主题"
        make_banner: "横幅主题"
        remove_banner: "取消横幅主题"
      reply:
        title: '回复'
        help: '开始撰写此主题的回复'
      clear_pin:
        title: "取消置顶"
        help: "取消本主题的置顶状态，将不再固定显示在主题列表顶部。"
      share:
        title: '分享'
        help: '分享指向这个主题的链接'
      print:
        title: '打印'
        help: '打开该主题对打印友好的版本'
      flag_topic:
        title: '标记'
        help: '背地里标记该帖以示警示，或发送关于它的私下通知'
        success_message: '你已经成功标记该主题。'
      feature_topic:
        title: "置顶主题"
        pin: "将该主题置于{{categoryLink}}分类最上方至"
        confirm_pin: "已有{{count}}个置顶主题。太多的置顶主题可能会困扰新用户和访客。确定想在该分类再置顶一个主题？"
        unpin: "从{{categoryLink}}分类最上方移除主题。"
        unpin_until: "从{{categoryLink}}分类最上方移除主题或者移除于<strong>%{until}</strong>。"
        pin_note: "允许用户取消置顶。"
        pin_validation: "置顶该主题需要一个日期。"
        not_pinned: "{{categoryLink}}没有置顶主题。"
        already_pinned:
          other: "{{categoryLink}}分类的置顶主题数：<strong class='badge badge-notification unread'>{{count}}</strong>"
        pin_globally: "将主题置于所有主题列表最上方至"
        confirm_pin_globally: "已有{{count}}个全局置顶主题。太多的置顶主题可能会困扰新用户和访客。确定想再全局置顶一个主题？"
        unpin_globally: "将主题从所有主题列表的最上方移除。"
        unpin_globally_until: "从所有主题列表最上方移除主题或者移除于<strong>%{until}</strong>。"
        global_pin_note: "允许用户取消全局置顶。"
        not_pinned_globally: "没有全局置顶的主题。"
        already_pinned_globally:
          other: "全局置顶的主题数：<strong class='badge badge-notification unread'>{{count}}</strong>"
        make_banner: "将主题设置为出现在所有页面顶端的横幅主题。"
        remove_banner: "移除所有页面顶端的横幅主题。"
        banner_note: "用户能点击关闭隐藏横幅。且只能设置一个横幅主题。"
        no_banner_exists: "没有横幅主题。"
        banner_exists: "当前<strong class='badge badge-notification unread'>设置</strong>了横幅主题。"
      inviting: "邀请中..."
      automatically_add_to_groups: "邀请将把用户加入群组："
      invite_private:
        title: '邀请至私信'
        email_or_username: "受邀人的邮箱或用户名"
        email_or_username_placeholder: "电子邮件地址或者用户名"
        action: "邀请"
        success: "成功邀请了用户至该私信。"
        success_group: "成功邀请了群组至该私信。"
        error: "抱歉，邀请时出了点小问题。"
        group_name: "群组名"
      controls: "主题控件"
      invite_reply:
        title: '邀请'
        username_placeholder: "用户名"
        action: '发送邀请'
        help: '通过电子邮件或通知邀请其他人到该主题'
        to_forum: "将发送一封简洁的邮件，让你的朋友无需注册即可用链接参与讨论。"
        sso_enabled: "输入其用户名，邀请其人到本主题。"
        to_topic_blank: "输入其用户名或者 Email 地址，邀请其人到本主题。"
        to_topic_email: "你输入了邮箱地址。我们将发送一封邮件邀请，让你的朋友可直接回复该主题。"
        to_topic_username: "你输入了用户名。我们将发送一个至该主题链接的邀请通知。"
        to_username: "输入你想邀请的人的用户名。我们将发送一个至该主题链接的邀请通知。"
        email_placeholder: 'name@example.com'
        success_email: "我们发了一封邮件邀请<b>{{emailOrUsername}}</b>。邀请被接受后你会收到通知。检查用户页中的邀请标签页来追踪你的邀请。"
        success_username: "我们已经邀请了该用户参与该主题。"
        error: "抱歉，我们不能邀请这个人。可能他已经被邀请了？（邀请有频率限制）"
        success_existing_email: "用户<b>{{emailOrUsername}}</b>已存在。我们已经邀请了该用户参与该主题。"
      login_reply: '登录以回复'
      filters:
        n_posts:
          other: "{{count}} 个帖子"
        cancel: "取消过滤"
      split_topic:
        title: "拆分主题"
        action: "拆分主题"
        topic_name: "新主题名"
        error: "拆分主题时发生错误。"
        instructions:
          other: "你将创建一个新的主题，并包含你选择的 <b>{{count}}</b> 个帖子。"
      merge_topic:
        title: "合并主题"
        action: "合并主题"
        error: "合并主题时发生错误。"
        instructions:
          other: "请选择一个主题以便移动这 <b>{{count}}</b> 个帖子。"
      merge_posts:
        title: "合并选择的帖子"
        action: "合并选择的帖子"
        error: "合并选择的帖子试出错。"
      change_owner:
        title: "更改帖子作者"
        action: "更改作者"
        error: "更改帖子作者时发生错误。"
        label: "帖子的新作者"
        placeholder: "新作者的用户名"
        instructions:
          other: "请选择<b>{{old_user}}</b>创建的 {{count}} 个帖子的新作者。"
      change_timestamp:
        title: "修改时间"
        action: "修改时间"
        invalid_timestamp: "不能是未来的时间。"
        error: "更改主题时间时发生错误。"
        instructions: "请为主题选择新的时间。主题中的所有帖子将按照相同的时间差更新。"
      multi_select:
        select: '选择'
        selected: '已选择（{{count}}）'
        select_post:
          label: '选中'
          title: '将帖子加入选择'
        selected_post:
          label: '已选中'
          title: '单击以将帖子从中移除'
        select_replies:
          label: '选择与回复'
        delete: 删除所选
        cancel: 取消选择
        select_all: 全选
        deselect_all: 全不选
        description:
          other: "已选择 <b>{{count}}</b> 个帖子。"
    post:
      quote_reply: "引用"
      edit: "<i class='fa fa-pencil'></i> {{link}} {{replyAvatar}} {{username}}"
      edit_reason: "理由："
      post_number: "帖子 {{number}}"
      wiki_last_edited_on: "维基最后修改于"
      last_edited_on: "最后修改于"
      reply_as_new_topic: "回复为联结主题"
      reply_as_new_private_message: "向相同的收件人回复新私信"
      continue_discussion: "自 {{postLink}} 继续讨论："
      follow_quote: "转到所引用的帖子"
      show_full: "显示所有帖子"
      show_hidden: '查看隐藏内容'
      deleted_by_author:
        other: "（帖子被作者删除，如无标记将在 %{count} 小时后自动删除）"
      collapse: "折叠"
      expand_collapse: "展开/折叠"
      gap:
        other: "查看 {{count}} 个隐藏回复"
      unread: "未读帖子"
      has_replies:
        other: "{{count}} 回复"
      has_likes:
        other: "{{count}} 赞"
      has_likes_title:
        other: "{{count}} 人赞了该贴"
      has_likes_title_only_you: "你赞了该贴"
      has_likes_title_you:
        other: "你和其他 {{count}} 人赞了该贴"
      errors:
        create: "抱歉，在创建你的帖子时发生了错误。请重试。"
        edit: "抱歉，在编辑你的帖子时发生了错误。请重试。"
        upload: "抱歉，在上传文件时发生了错误。请重试。"
        file_too_large: "文件过大（最大 {{max_size_kb}}KB）。为什么不就大文件上传至云存储服务后再分享链接呢？"
        too_many_uploads: "抱歉，一次只能上传一张图片。"
        too_many_dragged_and_dropped_files: "抱歉，一次只能上传 10 个文件。"
        upload_not_authorized: "抱歉，你没有上传文件的权限（验证扩展：{{authorized_extensions}}）。"
        image_upload_not_allowed_for_new_user: "抱歉，新用户无法上传图片。"
        attachment_upload_not_allowed_for_new_user: "抱歉，新用户无法上传附件。"
        attachment_download_requires_login: "抱歉，你需要登录后才能下载附件。"
      abandon:
        confirm: "确定要放弃编辑帖子吗？"
        no_value: "否"
        yes_value: "是"
      via_email: "通过邮件发表的帖子"
      via_auto_generated_email: "通过自动生成邮件发表的帖子"
      whisper: "设置帖子为密语，只对版主可见"
      wiki:
        about: "这个帖子是维基"
      archetypes:
        save: '保存选项'
      few_likes_left: "谢谢你的热情！你今天的赞快用完了。"
      controls:
        reply: "开始撰写本帖的回复"
        like: "赞一下此帖"
        has_liked: "已赞"
        undo_like: "取消赞"
        edit: "编辑本帖"
        edit_action: "编辑"
        edit_anonymous: "抱歉，需要登录后才能编辑该贴。"
        flag: "背地里标记该帖以示警示，或发送关于它的私下通知"
        delete: "删除本帖"
        undelete: "恢复本帖"
        share: "分享指向这个帖子的链接"
        more: "更多"
        delete_replies:
          just_the_post: "不，只是这篇帖子"
        admin: "帖子管理"
        wiki: "公共编辑"
        unwiki: "限制公共编辑"
        convert_to_moderator: "添加管理人员颜色标识"
        revert_to_regular: "移除管理人员颜色标识"
        rebake: "重建 HTML"
        unhide: "显示"
        change_owner: "更改作者"
        grant_badge: "授予徽章"
        lock_post: "锁定帖子"
        lock_post_description: "禁止发帖者编辑这篇帖子"
        unlock_post: "解锁帖子"
      actions:
        flag: '标记'
        defer_flags:
          other: "忽略标记"
        undo:
          off_topic: "撤回标记"
          spam: "撤回标记"
          inappropriate: "撤回标记"
          bookmark: "取消收藏"
          like: "取消赞"
        people:
          off_topic: "标记为偏离主题"
          spam: "标记为垃圾信息"
          inappropriate: "不恰当的言辞"
          notify_moderators: "通知版主"
          notify_user: "发送私信"
          bookmark: "收藏"
          like: "赞了它"
          like_capped:
            other: "和其他 {{count}} 人赞了它"
        by_you:
          off_topic: "你标记其偏离主题"
          spam: "你标记其为垃圾信息"
          inappropriate: "你标记其为不恰当的言辞"
          notify_moderators: "你标记了本帖要求管理人员处理"
          notify_user: "你已经通知了该用户"
          bookmark: "你以收藏了该帖"
          like: "你赞了它"
        by_you_and_others:
          off_topic:
            other: "你和其他 {{count}} 人标记其偏离主题"
          spam:
            other: "你和其他 {{count}} 人标记其为垃圾信息"
          inappropriate:
            other: "你和其他 {{count}} 人标记其为不恰当的言辞"
          notify_moderators:
            other: "你和其他 {{count}} 人标记了本帖要求管理人员处理"
          notify_user:
            other: "你和其他 {{count}} 人发了私信给该用户"
          bookmark:
            other: "你和其他 {{count}} 人收藏了这个帖子"
          like:
            other: "你和其他 {{count}} 人赞了它"
        by_others:
          off_topic:
            other: "{{count}} 人标记其偏离主题"
          spam:
            other: "{{count}} 人标记其为垃圾信息"
          inappropriate:
            other: "{{count}} 人标记其为不恰当的言辞"
          notify_moderators:
            other: "{{count}} 人标记本帖要求管理人员处理"
          notify_user:
            other: "{{count}} 人给这个用户发送了私信"
          bookmark:
            other: "{{count}} 人收藏了这个帖子"
          like:
            other: "{{count}} 人赞了它"
      merge:
        confirm:
          other: "确定要合并这 {{count}} 个帖子吗？"
      revisions:
        controls:
          first: "第一版"
          previous: "上一版"
          next: "下一版"
          last: "最新版"
          hide: "隐藏版本历史"
          show: "显示版本历史"
          revert: "还原至该版本"
          edit_wiki: "编辑维基"
          edit_post: "编辑帖子"
          comparing_previous_to_current_out_of_total: "<strong>{{previous}}</strong> <i class='fa fa-arrows-h'></i> <strong>{{current}}</strong> / {{total}}"
        displays:
          inline:
            title: "行内显示渲染后的页面，并标示增加和删除的内容"
            button: 'HTML'
          side_by_side:
            title: "并排显示渲染后的页面，分开标示增加和删除的内容"
            button: 'HTML'
          side_by_side_markdown:
            title: "并排显示源码，分开标示增加和删除的内容"
            button: '原始'
      raw_email:
        displays:
          raw:
            title: "显示原始邮件地址"
            button: '原始'
          text_part:
            title: "显示邮件的文字部分"
            button: '文字'
          html_part:
            title: "显示邮件的 HTML 部分"
            button: 'HTML'
    category:
      can: '能够&hellip; '
      none: '（未分类）'
      all: '所有分类'
      edit: '编辑'
      edit_long: "编辑"
      view: '浏览分类的主题'
      general: '常规'
      settings: '设置'
      topic_template: "主题模板"
      tags: "标签"
      tags_allowed_tags: "仅在该 分类 内可以使用的标签"
      tags_allowed_tag_groups: "仅在该 分类 内可以使用的标签组"
      tags_placeholder: "（可选）允许使用的标签列表"
      tag_groups_placeholder: "（可选）允许使用的标签组列表"
      topic_featured_link_allowed: "运行在该分类中发布特色链接"
      delete: '删除分类'
      create: '新分类'
      create_long: '创建新的分类'
      save: '保存分类'
      slug: '分类 Slug'
      slug_placeholder: '（可选）用于分类的 URL'
      creation_error: 创建此分类时发生了错误。
      save_error: 在保存此分类时发生了错误。
      name: "分类名称"
      description: "描述"
      topic: "分类主题"
      logo: "分类标志图片"
      background_image: "分类背景图片"
      badge_colors: "徽章颜色"
      background_color: "背景色"
      foreground_color: "前景色"
      name_placeholder: "应该简明扼要。"
      color_placeholder: "任何网页颜色"
      delete_confirm: "你确定要删除此分类吗？"
      delete_error: "在删除此分类时发生了错误。"
      list: "列出分类"
      no_description: "请为本分类添加描述信息。"
      change_in_category_topic: "访问分类主题来编辑描述信息"
      already_used: '此色彩已经被另一个分类使用'
      security: "安全性"
      special_warning: "警告：这个分类是已经自动建立好的分类，它的安全设置不能被更改。如果你不想要使用这个分类，直接删除它，而不是另作他用。"
      images: "图片"
      email_in: "自定义进站电子邮件地址："
      email_in_allow_strangers: "接受无帐号的匿名用户的邮件"
      email_in_disabled: "站点设置中已经禁用通过邮件发表新主题。欲启用通过邮件发表新主题，"
      email_in_disabled_click: '启用“邮件发表”设置。'
      mailinglist_mirror: "分类镜像了一个邮件列表"
      show_subcategory_list: "在这个分类中把子分类列表显示在主题的上面"
      num_featured_topics: "分类页面上显示的主题数量："
      subcategory_num_featured_topics: "父分类页面上的推荐主题数量："
      subcategory_list_style: "子分类列表样式："
      sort_order: "列表样式，按排序："
      default_view: "默认主题列表："
      default_top_period: "默认热门时长："
      allow_badges_label: "允许在这个分类中授予徽章"
      edit_permissions: "编辑权限"
      add_permission: "添加权限"
      this_year: "今年"
      default_position: "默认位置"
      position_disabled: "分类按照其活跃程度的顺序显示。要固定分类列表的显示顺序，"
      position_disabled_click: '启用“固定分类位置”设置。'
      parent: "上级分类"
      notifications:
        watching:
          title: "监看"
          description: "你将自动监看这些分类中的所有主题。每一个主题的每一个新帖，将通知你，还将显示新回复的数量。"
        watching_first_post:
          title: "监看头一帖"
          description: "在这些分类里面，只是每一个新主题的第一帖，才会通知你。"
        tracking:
          title: "跟踪"
          description: "你将自动跟踪这些分类中的所有主题。如果有人@你或回复你，将通知你，还将显示新回复的数量。"
        regular:
          title: "普通"
          description: "如果有人@你或回复你，将通知你。"
        muted:
          title: "静音"
          description: "在这些分类里面，你将不会收到新主题任何通知，它们也不会出现在“最新”主题列表。 "
      sort_options:
        default: "默认"
        likes: "赞"
        op_likes: "原始帖子赞"
        views: "浏览"
        posts: "帖子"
        activity: "活动"
        posters: "发表人"
        category: "分类"
        created: "创建"
      sort_ascending: '升序'
      sort_descending: '降序'
      subcategory_list_styles:
        rows: "行"
        rows_with_featured_topics: "有推荐主题的行"
        boxes: "盒子"
        boxes_with_featured_topics: "有推荐主题的盒子"
    flagging:
      title: '感谢你帮助我们建设文明社区！'
      action: '标记帖子'
      take_action: "立即执行"
      notify_action: '私信'
      official_warning: '正式警告'
      delete_spammer: "删除垃圾发布者"
      delete_confirm_MF: "你将删除该用户的{POSTS, plural, one {<b>1</b>个帖子} other {<b>#</b>个帖子}} and {TOPICS, plural, one {<b>1</b>个主题} other {<b>#</b>个主题}}、该账户，并阻止其IP地址 <b>%{ip_address}</b> 再次注册，并将其邮件地址 <b>%{email}</b> 加入黑名单。你确定这用户是广告散布者吗？"
      yes_delete_spammer: "确定"
      ip_address_missing: "（N/A）"
      hidden_email_address: "（隐藏）"
      submit_tooltip: "提交私有标记"
      take_action_tooltip: "立即采取标记到达限制值时的措施，而不是等待更多的社区标记"
      cant: "抱歉，现在你不能标记本帖。"
      notify_staff: '私下通知管理人员'
      formatted_name:
        off_topic: "偏题"
        inappropriate: "不合适"
        spam: "广告"
      custom_placeholder_notify_user: "请具体说明，有建设性的，再友好一些。"
      custom_placeholder_notify_moderators: "让我们知道你关心地是什么，并尽可能地提供相关链接和例子。"
      custom_message:
        at_least:
          other: "输入至少 {{count}} 个字符"
        more:
          other: "还差 {{count}} 个..."
        left:
          other: "剩余 {{count}}"
    flagging_topic:
      title: "感谢你帮助我们建设文明社区！"
      action: "标记帖子"
      notify_action: "私信"
    topic_map:
      title: "主题概要"
      participants_title: "主要发帖者"
      links_title: "热门链接"
      links_shown: "显示更多链接..."
      clicks:
        other: "%{count} 次点击"
    post_links:
      about: "为本帖展开更多链接"
      title:
        other: "%{count} 更多"
    topic_statuses:
      warning:
        help: "这是一个正式的警告。"
      bookmarked:
        help: "你已经收藏了此主题"
      locked:
        help: "这个主题被关闭；不再允许新的回复"
      archived:
        help: "本主题已归档；即已经冻结，无法修改"
      locked_and_archived:
        help: "这个主题被关闭并存档；不再允许新的回复，并不能改变"
      unpinned:
        title: "解除置顶"
        help: "主题已经解除置顶；它将以默认顺序显示"
      pinned_globally:
        title: "全局置顶"
        help: "本主题已全局置顶；它始终会在最新列表以及它所属的分类中置顶"
      pinned:
        title: "置顶"
        help: "本主题已置顶；它将始终显示在它所属分类的顶部"
      invisible:
        help: "本主题被设置为不显示在主题列表中，并且只能通过直达链接来访问"
    posts: "帖子"
    posts_long: "本主题有 {{number}} 个帖子"
    posts_likes_MF: |
      这个主题有 {count, plural, other {# 个帖子}}{ratio, select,
      low {，有很多人赞了该帖}
      med {，有非常多人赞了该帖}
      high {，大多数人赞了该帖}
      other {}}
    original_post: "原始帖"
    views: "浏览"
    views_lowercase:
      other: "浏览"
    replies: "回复"
    views_long:
      other: "本主题已经被浏览过 {{number}} 次"
    activity: "活动"
    likes: "赞"
    likes_lowercase:
      other: "赞"
    likes_long: "本主题已有 {{number}} 次赞"
    users: "用户"
    users_lowercase:
      other: "用户"
    category_title: "分类"
    history: "历史"
    changed_by: "由 {{author}}"
    raw_email:
      title: "进站邮件"
      not_available: "不可用！"
    categories_list: "分类列表"
    filters:
      with_topics: "%{filter}主题"
      with_category: "%{category}的%{filter}主题"
      latest:
        title: "最新"
        title_with_count:
          other: "最新（{{count}}）"
        help: "有了新帖的活动主题"
      hot:
        title: "热门"
        help: "最近最受欢迎的主题"
      read:
        title: "已读"
        help: "你已经阅读过的主题"
      search:
        title: "搜索"
        help: "搜索所有主题"
      categories:
        title: "分类"
        title_in: "分类 - {{categoryName}}"
        help: "归入各种类别的所有主题"
      unread:
        title: "未读"
        title_with_count:
          other: "未读（{{count}}）"
        help: "你目前监看或跟踪有了未读帖子的主题"
        lower_title_with_count:
          other: "{{count}} 未读"
      new:
        lower_title_with_count:
          other: "{{count}} 近期"
        lower_title: "近期"
        title: "近期"
        title_with_count:
<<<<<<< HEAD
          other: 近期（{{count}}）
=======
          other: "近期（{{count}}）"
>>>>>>> e64402cb
        help: "最近几天里创建的主题"
      posted:
        title: "我的帖子"
        help: "你发表过帖子的主题"
      bookmarks:
        title: "书签"
        help: "你标上书签的主题"
      category:
        title: "{{categoryName}}"
        title_with_count:
          other: "{{categoryName}}（{{count}}）"
        help: "{{categoryName}}分类中热门的主题"
      top:
        title: "热门"
        help: "在最近的一年，一月，一周或一天最活跃的主题"
        all:
          title: "不限时间"
        yearly:
          title: "年度"
        quarterly:
          title: "季度的"
        monthly:
          title: "月度"
        weekly:
          title: "每周"
        daily:
          title: "每天"
        all_time: "不限时间"
        this_year: "年"
        this_quarter: "季度"
        this_month: "月"
        this_week: "周"
        today: "今天"
        other_periods: "查看热门"
    browser_update: '抱歉，<a href="http://www.discourse.com/faq/#browser">你的浏览器版本太低，无法正常访问该站点。</a>。请<a href="http://browsehappy.com">升级你的浏览器</a>。'
    permission_types:
      full: "创建 / 回复 / 阅读"
      create_post: "回复 / 阅读"
      readonly: "阅读"
    lightbox:
      download: "下载"
    keyboard_shortcuts_help:
      title: '键盘快捷键'
      jump_to:
        title: '转至'
        home: '<b>g</b>, <b>h</b> 首页'
        latest: '<b>g</b>, <b>l</b> 最新'
        new: '<b>g</b>, <b>n</b> 近期'
        unread: '<b>g</b>, <b>u</b> 未读'
        categories: '<b>g</b>, <b>c</b> 分类'
        top: '<b>g</b>, <b>t</b> 热门'
        bookmarks: '<b>g</b>, <b>b</b> 书签'
        profile: '<b>g</b> 然后 <b>p</b> 个人页面'
        messages: '<b>g</b>, <b>m</b> 私信'
      navigation:
        title: '导航'
        jump: '<b>#</b> 前往帖子 #'
        back: '<b>u</b> 返回'
        up_down: '<b>k</b> 或 <b>j</b> 移动选择焦点 &uarr; &darr;'
        open: '<b>o</b> 然后 <b>回车</b> 打开选择的主题'
        next_prev: '<b>shift</b>+<b>j</b> 或 <b>shift</b>+<b>k</b> 下一个/前一个段落'
      application:
        title: '应用'
        create: '<b>c</b> 创建新主题'
        notifications: '<b>n</b> Open notifications'
        hamburger_menu: '<b>=</b> 打开汉堡菜单'
        user_profile_menu: '<b>p</b> 打开用户菜单'
        show_incoming_updated_topics: '<b>.</b> 显示更新主题'
        search: '<b>/</b>或<b>ctrl</b>+<b>alt</b>+<b>f</b> 搜索'
        help: '<b>?</b> 打开键盘帮助'
        dismiss_new_posts: '<b>x</b> 然后 <b>r</b> 解除新/帖子提示'
        dismiss_topics: '<b>x</b> 然后 <b>t</b> 解除主题提示'
        log_out: '<b>shift</b>+<b>z</b> <b>shift</b>+<b>z</b> 退出'
      actions:
        title: '动作'
        bookmark_topic: '<b>f</b> 切换主题收藏状态'
        pin_unpin_topic: '<b>shift</b>+<b>p</b> 置顶/截至置顶主题'
        share_topic: '<b>shift</b>+<b>s</b> 分享主题'
        share_post: '<b>s</b> 分享帖子'
        reply_as_new_topic: '<b>t</b> 回复为联结主题'
        reply_topic: '<b>shift</b>+<b>r</b> 回复主题'
        reply_post: '<b>r</b> 回复帖子'
        quote_post: '<b>q</b> 引用帖子'
        like: '<b>l</b> 赞帖子'
        flag: '<b>!</b> 标记帖子'
        bookmark: '<b>b</b> 收藏帖子'
        edit: '<b>e</b> 编辑帖子'
        delete: '<b>d</b> 删除帖子'
        mark_muted: '<b>m</b>, <b>m</b> 忽略主题'
        mark_regular: '<b>m</b>, <b>r</b> 常规（默认）主题'
        mark_tracking: '<b>m</b>, <b>t</b> 追踪主题'
        mark_watching: '<b>m</b>, <b>w</b> 看主题'
        print: '<b>ctrl</b>+<b>p</b> 打印主题'
    badges:
      earned_n_times:
        other: "授予徽章 %{count} 次"
      granted_on: "授予于%{date}"
      others_count: "其他有该徽章的人（%{count}）"
      title: 徽章
      allow_title: "你可以将该徽章设为头衔"
      multiple_grant: "可多次赢得"
      badge_count:
        other: "%{count} Badges"
      more_badges:
        other: "+%{count} 更多"
      granted:
        other: "%{count} 授予"
      select_badge_for_title: 选择一个徽章作为你的头衔使用
      badge_grouping:
        getting_started:
          name: 开始
        community:
          name: 社区
        trust_level:
          name: 信任等级
        other:
          name: 其它
        posting:
          name: 发帖
    google_search: |
      <h3>用 Google 搜索</h3>
      <p>
      <form action='//google.com/search' id='google-search' onsubmit="document.getElementById('google-query').value = 'site:' + window.location.host + ' ' + document.getElementById('user-query').value; return true;">
      <input type="text" id='user-query' value="">
      <input type='hidden' id='google-query' name="q">
      <button class="btn btn-primary">Google</button>
      </form>
      </p>
    tagging:
      all_tags: "所有标签"
      selector_all_tags: "所有标签"
      selector_no_tags: "无标签"
      changed: "标签被修改："
      tags: "标签"
      choose_for_topic: "可选标签"
      delete_tag: "删除标签"
      delete_confirm:
        other: "你确定你想要删除这个标签以及撤销在{{count}}个主题中的关联么？"
      delete_confirm_no_topics: "你确定你想要删除这个标签吗？"
      rename_tag: "重命名标签"
      rename_instructions: "标签的新名称："
      sort_by: "排序方式："
      sort_by_count: "总数"
      sort_by_name: "名称"
      manage_groups: "管理标签组"
      manage_groups_description: "管理标签的群组"
      filters:
        without_category: "%{tag}的%{filter}主题"
        with_category: "%{filter} %{tag}主题在%{category}"
        untagged_without_category: "无标签的%{filter}主题"
        untagged_with_category: "%{category}无标签的%{filter}主题"
      notifications:
        watching:
          title: "监看"
        watching_first_post:
          title: "监看头一帖"
        tracking:
          title: "跟踪"
        regular:
          title: "普通"
          description: "如果有人@你或回复你的帖子，将通知你。"
        muted:
          title: "静音"
      groups:
        title: "标签组"
        about: "将标签分组以便管理。"
        new: "新标签组"
        tags_label: "标签组内标签："
        parent_tag_label: "上级标签："
        parent_tag_placeholder: "可选"
        parent_tag_description: "未设置上级标签前群组内标签无法使用。"
        one_per_topic_label: "只可给主题设置一个该组内的标签"
        new_name: "新标签组名"
        save: "保存"
        delete: "删除"
        confirm_delete: "确定要删除此标签组吗？"
      topics:
        none:
          unread: "你没有未读主题。"
          new: "你没有新的主题"
          read: "你尚未阅读任何主题。"
          posted: "你尚未在任何主题中发帖。"
          latest: "没有最新主题。"
          hot: "没有热门主题。"
          bookmarks: "你还没有收藏主题。"
          top: "没有热门主题。"
          search: "没有搜索结果。"
        bottom:
          latest: "没有更多的最新主题。"
          hot: "没有更多的热门话题。"
          posted: "没有更多的发布主题。"
          read: "没有更多已阅主题可看了。"
          new: "没有更多的近期主题。"
          unread: "没有更多未读主题了。"
          top: "没有更多的热门主题."
          bookmarks: "没有更多收藏的主题了。"
          search: "没有更多搜索结果了。"
    invite:
      custom_message: "让你的邀请稍稍个人化一些吧，写个"
      custom_message_link: "留言"
      custom_message_placeholder: "输入留言"
      custom_message_template_forum: "你好，你应该来我们这个论坛！"
      custom_message_template_topic: "你好，我觉得你可能会喜欢这个主题！"
    safe_mode:
      enabled: "安全模式已经开启，关闭该浏览器窗口以退出安全模式"
  admin_js:
    type_to_filter: "输入过滤条件..."
    admin:
      title: 'Discourse 管理员'
      moderator: '版主'
      dashboard:
        title: "仪表盘"
        last_updated: "最近更新于："
        version: "安装的版本"
        up_to_date: "你正在运行最新的论坛版本。"
        critical_available: "有一个关键更新可用。"
        updates_available: "目前有可用更新。"
        please_upgrade: "请升级！"
        no_check_performed: "检测更新未执行，请确保 sidekiq 在正常运行。"
        stale_data: "最近一次检查更新未执行，请确保 sidekiq 在正常运行。"
        version_check_pending: "看来你最近刚更新过。太棒了！"
        installed_version: "已安装"
        latest_version: "最新版本"
        problems_found: "你安装的论坛目前有以下问题："
        last_checked: "上次检查"
        refresh_problems: "刷新"
        no_problems: "找不到问题."
        moderators: '版主：'
        admins: '管理员：'
        silenced: '禁言：'
        suspended: '禁止登录'
        private_messages_short: "私信"
        private_messages_title: "私信"
        mobile_title: "移动"
        space_free: "{{size}} 空闲"
        uploads: "上传"
        backups: "备份"
        traffic_short: "流量"
        traffic: "应用 web 请求"
        page_views: "浏览量"
        page_views_short: "浏览量"
        show_traffic_report: "显示详细的流量报告"
        reports:
          today: "今天"
          yesterday: "昨天"
          all_time: "所有时间内"
          7_days_ago: "7天之前"
          30_days_ago: "30天之前"
          all: "全部"
          view_table: "表格"
          view_graph: "图表"
          refresh_report: "刷新报告"
          start_date: "开始日期"
          end_date: "结束日期"
          groups: "所有群组"
      commits:
        latest_changes: "最近的更新：请经常升级！"
        by: "来自"
      flags:
        title: "标记"
        active_posts: "被标记帖子"
        old_posts: "过去被标记帖子"
        topics: "被标记主题"
        moderation_history: "管理日志"
        agree: "确认标记"
        agree_title: "确认这个标记有效且正确"
        agree_flag_hide_post: "隐藏帖子"
        agree_flag_hide_post_title: "隐藏帖子并自动发送私信给作者使其修改"
        agree_flag_restore_post: "确认并恢复帖子"
        agree_flag_restore_post_title: "恢复帖子为所有用户可见。"
        agree_flag_suspend: "暂停用户"
        agree_flag_suspend_title: "同意标记并暂停用户。"
        agree_flag_silence: "禁言用户"
        agree_flag_silence_title: "同意标记并禁言用户。"
        agree_flag: "保持帖子"
        agree_flag_title: "确认标记并保持帖子不变。"
        ignore_flag: "忽略"
        delete: "删除"
        delete_title: "删除标记指向的帖子。"
        delete_post_defer_flag: "删除帖子并忽略标记"
        delete_post_defer_flag_title: "删除此帖；如果这是这个主题内的第一篇帖子则删除主题"
        delete_post_agree_flag: "删除帖子并确认标记"
        delete_post_agree_flag_title: "删除此帖；如果这是这个主题内的第一篇帖子则删除主题"
        delete_flag_modal_title: "删除并..."
        delete_spammer: "删除垃圾发布者"
        delete_spammer_title: "移除该用户及其的所有帖子和主题。"
        disagree_flag_unhide_post: "否决（显示帖子）"
        disagree_flag_unhide_post_title: "删除此帖的所有标记并使其重新可见"
        disagree_flag: "否决"
        disagree_flag_title: "否却该标记（该标记无效或不正确）"
        clear_topic_flags: "完成"
        clear_topic_flags_title: "主题的问题已经已被调查且提案已被解决。单击<strong>完成</strong>以删除报告。"
        more: "（更多回复...）"
        suspend_user: "禁用用户"
        suspend_user_title: "因该贴禁用用户"
        dispositions:
          agreed: "已确认"
          disagreed: "被否决"
          deferred: "忽略"
        flagged_by: "标记者"
        resolved_by: "处理者"
        took_action: "立即执行"
        system: "系统"
        error: "出错了"
        reply_message: "回复"
        no_results: "没有被标记的主题。"
        topic_flagged: "<strong>主题</strong>已经被标记。"
        show_full: "显示全部帖子"
        visit_topic: "浏览主题才能操作"
        was_edited: "帖子在第一次标记后被编辑"
        previous_flags_count: "这篇帖子已经被标记了 {{count}} 次。"
        show_details: "显示标记细节"
        details: "详情"
        flagged_topics:
          topic: "主题"
          type: "类型"
          users: "用户"
          last_flagged: "最后标记"
        short_names:
          off_topic: "离题"
          inappropriate: "不恰当"
          spam: "广告"
          notify_user: "自定义"
          notify_moderators: "自定义"
      groups:
        new:
          title: "新建群组"
<<<<<<< HEAD
=======
          create: "创建"
        manage:
          interaction:
            email: 邮箱
          membership:
            trust_levels_none: "无"
>>>>>>> e64402cb
        primary: "主要群组"
        no_primary: "(无主要群组)"
        title: "群组"
        edit: "编辑群组"
        refresh: "刷新"
        about: "在这里编辑群组的名字和成员"
        group_members: "群组成员"
        delete: "删除"
        delete_confirm: "删除这个群组吗？"
        delete_failed: "无法删除群组。如果该群组是自动生成的，则不可删除。"
        delete_owner_confirm: "移除“%{username}”的权限？"
        add: "添加"
        custom: "定制"
        automatic: "自动"
        group_owners: 所有者
        add_owners: 添加所有者
        none_selected: "选择一个小组以开始"
        no_custom_groups: "创建一个自定义小组"
      api:
        generate_master: "生成主 API 密钥"
        none: "当前没有可用的 API 密钥。"
        user: "用户"
        title: "API"
        key: "API 密钥"
        generate: "生成"
        regenerate: "重新生成"
        revoke: "撤销"
        confirm_regen: "确定要用新的 API 密钥替代该密钥？"
        confirm_revoke: "确定要撤销该密钥？"
        info_html: "API 密钥可以用来通过 JSON 调用创建和更新主题。"
        all_users: "所有用户"
        note_html: "请<strong>安全地</strong>保管密钥，任何拥有该密钥的用户可以使用它以论坛任何用户的名义发帖。"
      web_hooks:
        title: "Webhooks"
        none: "当前没有 Webhooks。"
        instruction: "Webhooks 让 Discourse 可以在特定事件发生时通知外部服务。当 webhook 事件触发时，一个 POST 请求将发向指定地址。"
        detailed_instruction: "一个 POST 请求将在选定事件发生时发至指定 URL。"
        new: "新建 Webhook"
        create: "创建"
        save: "保存"
        destroy: "删除"
        description: "描述"
        controls: "控制"
        go_back: "返回列表"
        payload_url: "Payload URL"
        payload_url_placeholder: "https://example.com/postreceive"
        warn_local_payload_url: "你好像将 webhook 指向了一个本地地址。把相关事件发送到本地可能产生副作用或未预期的行为。继续吗？"
        secret_invalid: "密钥不能包含空白字符。"
        secret_too_short: "密钥必须至少有 12 个字符。"
        secret_placeholder: "可选字符，用于生成签名"
        event_type_missing: "你必须设置一个事件类型。"
        content_type: "内容格式"
        secret: "密钥"
        event_chooser: "哪些事件可以触发该 webhook？"
        wildcard_event: "发送任何事件。"
        individual_event: "选择各个事件。"
        verify_certificate: "检查 Payload URL 的 TLS 证书"
        active: "启用"
        active_notice: "我们将在事件发生时分发事件详情。"
        categories_filter_instructions: "相关 Webhook 事件将在满足特定分类的情况下才发送。留空忽略分类限制。"
        categories_filter: "触发的分类"
        groups_filter_instructions: "相关 Webhook 事件将在满足特定群组的情况下才发送。留空忽略群组限制。"
        groups_filter: "触发的群组"
        delete_confirm: "删除这个 webhook？"
        topic_event:
          name: "主题事件"
          details: "当有新主题、主题被修订、修改或者删除时。"
        post_event:
          name: "帖子事件"
          details: "当有新回复、编辑、帖子被删除或者恢复时。"
        user_event:
          name: "用户事件"
        flag_event:
          name: "标记事件"
        delivery_status:
          title: "分发状态"
          inactive: "不活跃"
          failed: "失败"
          successful: "成功"
        events:
          none: "没有相关事件。"
          redeliver: "重新发送"
          incoming:
            other: "有 {{count}} 个新事件。"
          completed_in:
            other: "在 {{count}} 秒内完成。"
          request: "请求"
          response: "回应"
          redeliver_confirm: "你确定要再次发送一样的内容吗？"
          headers: "头部"
          payload: "内容"
          body: "内容"
          go_list: "前往列表"
          go_details: "编辑 Webhook"
          go_events: "前往事件列表"
          ping: "Ping"
          status: "状态码"
          event_id: "ID"
          timestamp: "创建时间"
          completion: "完成时间"
          actions: "操作"
      plugins:
        title: "插件"
        installed: "安装的插件"
        name: "插件名"
        none_installed: "你没有安装任何插件。"
        version: "版本"
        enabled: "启用？"
        is_enabled: "是"
        not_enabled: "否"
        change_settings: "更改设置"
        change_settings_short: "设置"
        howto: "如何安装插件？"
      backups:
        title: "备份"
        menu:
          backups: "备份"
          logs: "日志"
        none: "无可用备份"
        read_only:
          enable:
            title: "开启只读模式"
            label: "开启只读模式"
            confirm: "你确定要开启只读模式么？"
          disable:
            title: "关闭只读模式"
            label: "关闭只读模式"
        logs:
          none: "暂无日志"
        columns:
          filename: "文件名"
          size: "大小"
        upload:
          label: "上传"
          title: "上传备份至实例"
          uploading: "上传中..."
          error: "上传“{{filename}}”时出错：{{message}}"
        operations:
          is_running: "已有操作正在执行"
          failed: "{{operation}}执行失败。请检查日志。"
          cancel:
            label: "取消"
            title: "取消当前操作"
            confirm: "你确定要取消当前操作吗？"
          backup:
            label: "备份"
            title: "建立一个备份"
            confirm: "你确定要开始建立一个备份吗？"
          download:
            label: "下载"
            title: "发送含下载链接的邮件"
            alert: "包含下载备份链接的邮件已经发送给你了。"
          destroy:
            title: "删除备份"
            confirm: "你确定要删除该备份吗？"
          restore:
            is_disabled: "站点设置中禁用了恢复功能。"
            label: "恢复"
            title: "恢复该备份"
            confirm: "你确定要从该备份中恢复吗？"
          rollback:
            label: "回滚"
            title: "将数据库回滚到之前的工作状态"
            confirm: "你确定要将数据库回滚到之前的工作状态吗？"
      export_csv:
        success: "导出开始，完成后你将被通过私信通知。"
        failed: "导出失败。请检查日志。"
        button_text: "导出"
        button_title:
          user: "以CSV格式导出所有用户列表"
          staff_action: "以CSV格式导出所有管理人员操作历史记录"
          screened_email: "以 CSV 格式导出所有已显示的电子邮件列表。"
          screened_ip: "以 CSV 格式导出所有已显示的IP地址列表。"
          screened_url: "以 CSV 格式导出所有已显示的URL列表。"
      export_json:
        button_text: "导出"
      invite:
        button_text: "发送邀请"
        button_title: "发送邀请"
      customize:
        title: "定制"
        long_title: "站点定制"
        preview: "预览"
        explain_preview: "看看站点应用该主题后的样子"
        save: "保存"
        new: "新建"
        new_style: "新样式"
        import: "导入"
        delete: "删除"
        delete_confirm: "删除该主题？"
        about: "修改站点的 CSS 样式表和 HTML 头部。添加一个自定义方案开始。"
        color: "颜色"
        opacity: "透明度"
        copy: "复制"
        copy_to_clipboard: "复制到剪贴板"
        copied_to_clipboard: "已复制到剪贴板"
        copy_to_clipboard_error: "复制到剪贴板时出错"
        theme_owner: "禁止编辑，拥有者："
        email_templates:
          title: "邮件模板"
          subject: "主题"
          multiple_subjects: "这个邮件模板包括多个主题。"
          body: "内容"
          none_selected: "选择一个邮件模板开始编辑。"
          revert: "撤销更变"
          revert_confirm: "你确定要撤销你的更变吗？"
        theme:
          import_theme: "导入主题"
          customize_desc: "定制："
          title: "主题"
          long_title: "修改你站点的色彩、CSS 和 HTML"
          edit: "编辑"
          edit_confirm: "这是一个远程主题。如果你编辑了 CSS/HTML，在下一次更新该主题后这些自定义项目将会被删除。"
          common: "通用"
          desktop: "桌面"
          mobile: "移动"
          settings: "设置"
          preview: "预览"
          is_default: "主题默认启用"
          user_selectable: "用户可选择主题"
          color_scheme: "色彩方案"
          color_scheme_select: "选择主题使用的颜色"
          custom_sections: "自定义段落："
          theme_components: "主题组件"
          uploads: "上传"
          no_uploads: "你可以上传与主题相关的组件，例如字体和图片"
          add_upload: "添加上传"
          upload_file_tip: "选择资源上传（png、woff2，其他...）"
          variable_name: "SCSS 变量名："
          upload: "上传"
          child_themes_check: "主题包括其他子类主题"
          css_html: "自定义 CSS/HTML"
          edit_css_html: "编辑 CSS/HTML"
          edit_css_html_help: "你还未编辑任何 CSS 或 HTML"
          delete_upload_confirm: "删除这个上传？（主题 CSS 可能会出问题！）"
          import_web_tip: "目录包含主题"
          import_file_tip: ".dcstyle.json 文件包含主题"
          about_theme: "关于主题"
          license: "许可证"
          update_to_latest: "更新到最新"
          check_for_updates: "检查更新"
          updating: "更新..."
          up_to_date: "主题已经是最新版本，上次检查："
          add: "添加"
          theme_settings: "主题设置"
          no_settings: "这个主题内没有设置"
          commits_behind:
            other: "主题落后了 {{count}} 个变更！"
          scss:
            text: "CSS"
            title: "输入自定义 CSS，我们接受所有有效的 CSS 和 SCSS 样式"
          header:
            text: "头部"
            title: "输入显示在站点头部的 HTML"
          after_header:
            text: "添加头部"
            title: "输入显示在所有页面的头部之后的 HTML"
          footer:
            text: "尾部"
            title: "输入显示在页面尾部后的 HTML"
          embedded_scss:
            text: "嵌入使用的 CSS"
            title: "输入用于嵌入评论的自定义 CSS "
          head_tag:
            text: "</head>"
            title: "将在 </head> 标签前插入的 HTML"
          body_tag:
            text: "</body>"
            title: "将在 </body> 标签前插入的 HTML"
          yaml:
            text: "YAML"
            title: "用 YAML 格式定义主题设置"
        colors:
          select_base:
            title: "选择基础颜色方案"
            description: "基础颜色方案"
          title: "颜色"
          edit: "修改颜色方案"
          long_title: "颜色方案"
          about: "修改你主题使用的颜色。创建新的色彩方案以开始。"
          new_name: "新的颜色方案"
          copy_name_prefix: "复制于"
          delete_confirm: "删除这个颜色方案？"
          undo: "重置"
          undo_title: "撤销你对这个颜色的编辑至上一次保存的状态。"
          revert: "撤销"
          revert_title: "重置这个颜色至 Discourse 的默认颜色方案"
          primary:
            name: '主要'
            description: '大部分的文字、图标和边框。'
          secondary:
            name: '次要'
            description: '主要背景颜色和一些按钮的文字颜色。'
          tertiary:
            name: '再次'
            description: '链接、一些按钮、提示和强调颜色。'
          quaternary:
            name: "备选"
            description: "导航链接"
          header_background:
            name: "顶栏背景"
            description: "站点顶栏背景颜色"
          header_primary:
            name: "顶栏主要"
            description: "顶栏的文字和图标"
          highlight:
            name: '高亮'
            description: '页面中高亮元素的背景色，如帖子和主题。'
          danger:
            name: '危险'
            description: '危险操作如删除帖子和主题的高亮颜色'
          success:
            name: '成功'
            description: '用于指示操作成功。'
          love:
            name: '赞'
            description: "赞按钮的颜色。"
      email:
        title: "邮件"
        settings: "设置"
        templates: "模板"
        preview_digest: "预览"
        sending_test: "发送测试邮件..."
        error: "<b>错误</b> - %{server_error}"
        test_error: "发送测试邮件时遇到问题。请再检查一遍邮件设置，确认你的主机没有封锁邮件链接，然后重试。"
        sent: "已发送"
        skipped: "跳过"
        bounced: "退回"
        received: "收到"
        rejected: "拒绝"
        sent_at: "发送时间"
        time: "时间"
        user: "用户"
        email_type: "邮件类型"
        to_address: "目的地址"
        test_email_address: "测试电子邮件地址"
        send_test: "发送测试电子邮件"
        sent_test: "已发送！"
        delivery_method: "发送方式"
        preview_digest_desc: "预览发送给不活跃用户的摘要邮件内容。"
        refresh: "刷新"
        send_digest_label: "发送结果至："
        send_digest: "发送"
        sending_email: "发送邮件..."
        format: "格式"
        html: "html"
        text: "text"
        last_seen_user: "用户最后登录时间:"
        no_result: "没有找到摘要信息。"
        reply_key: "回复关键字"
        skipped_reason: "跳过理由"
        incoming_emails:
          from_address: "来自"
          to_addresses: "发至"
          cc_addresses: "抄送"
          subject: "主题"
          error: "错误"
          none: "没有找到进站邮件。"
          modal:
            title: "进站邮件详情"
            error: "错误"
            headers: "头部"
            subject: "主题"
            body: "内容"
            rejection_message: "拒绝邮件"
          filters:
            from_placeholder: "from@example.com"
            to_placeholder: "to@example.com"
            cc_placeholder: "cc@example.com"
            subject_placeholder: "主题..."
            error_placeholder: "错误"
        logs:
          none: "未发现日志。"
          filters:
            title: "过滤器"
            user_placeholder: "username"
            address_placeholder: "name@example.com"
            type_placeholder: "摘要、注册…"
            reply_key_placeholder: "回复键"
      moderation_history:
        performed_by: "执行由"
        no_results: "暂无管理历史。"
        actions:
          delete_user: "删除的用户"
          suspend_user: "封禁的用户"
          silence_user: "禁言的用户"
          delete_post: "删除的帖子"
          delete_topic: "删除的主题"
      logs:
        title: "日志"
        action: "操作"
        created_at: "创建"
        last_match_at: "最近匹配"
        match_count: "匹配"
        ip_address: "IP"
        topic_id: "主题 ID"
        post_id: "帖子 ID"
        category_id: "分类 ID"
        delete: '删除'
        edit: '编辑'
        save: '保存'
        screened_actions:
          block: "封禁"
          do_nothing: "无操作"
        staff_actions:
          all: "全部"
          filter: "过滤器："
          title: "管理人员操作"
          clear_filters: "显示全部"
          staff_user: "管理人员"
          target_user: "目标用户"
          subject: "主题"
          when: "时间"
          context: "环境"
          details: "详情"
          previous_value: "之前"
          new_value: "新建"
          diff: "差别"
          show: "显示"
          modal_title: "详情"
          no_previous: "没有之前的值。"
          deleted: "没有新的值。记录被删除。"
          actions:
            delete_user: "删除用户"
            change_trust_level: "更改信任等级"
            change_username: "修改用户名"
            change_site_setting: "更改站点设置"
            change_theme: "更改主题"
            delete_theme: "删除主题"
            change_site_text: "更改站点文字"
            suspend_user: "封禁用户"
            unsuspend_user: "解禁用户"
            grant_badge: "授予徽章"
            revoke_badge: "撤销徽章"
            check_email: "检查电子邮件"
            delete_topic: "删除主题"
            recover_topic: "撤销删除帖子"
            delete_post: "删除帖子"
            impersonate: "检视"
            anonymize_user: "匿名用户"
            roll_up: "回退 IP 封禁"
            change_category_settings: "更改分类设置"
            delete_category: "删除分类"
            create_category: "创建分类"
            silence_user: "禁言用户"
            unsilence_user: "解除禁言用户"
            grant_admin: "授予管理员权限"
            revoke_admin: "撤销管理员权限"
            grant_moderation: "授予版主权限"
            revoke_moderation: "撤销版主权限"
            backup_create: "创建备份"
            deleted_tag: "删除的标签"
            renamed_tag: "重命名的标签"
            revoke_email: "撤销邮件"
            lock_trust_level: "锁定信任等级"
            unlock_trust_level: "解锁信任等级"
            activate_user: "已激活用户"
            deactivate_user: "停用帐号"
            change_readonly_mode: "更改只读模式"
            backup_download: "下载备份文件"
            backup_destroy: "删除备份"
            reviewed_post: "已审核的帖子"
            custom_staff: "插件自定义操作"
            post_locked: "帖子锁定"
            post_edit: "帖子编辑"
            post_unlocked: "帖子解锁"
            check_personal_message: "检查个人信息"
            disabled_second_factor: "停用双重验证"
            topic_published: "帖子已发布"
            create_badge: "创建徽章"
            change_badge: "更换徽章"
            delete_badge: "删除徽章"
            merge_user: "合并用户"
        screened_emails:
          title: "被屏蔽的邮件地址"
          description: "当有人试图用以下邮件地址注册时，将受到阻止或其它系统操作。"
          email: "邮件地址"
          actions:
            allow: "允许"
        screened_urls:
          title: "被屏蔽的 URL"
          description: "以下是垃圾信息发布者使用过的 URL。"
          url: "URL"
          domain: "域名"
        screened_ips:
          title: "被屏蔽的 IP"
          description: '受监视的 IP 地址，使用“放行”可将 IP 地址加入白名单。'
          delete_confirm: "确定要撤销对 IP 地址为 %{ip_address} 的规则？"
          roll_up_confirm: "你确定要将常用的 IP 地址归类为子网地址吗？"
          rolled_up_some_subnets: "成功地折叠了 IP 封禁记录至这些子网： %{subnets}。"
          rolled_up_no_subnet: "无法折叠。"
          actions:
            block: "封禁"
            do_nothing: "放行"
            allow_admin: "允许管理"
          form:
            label: "新："
            ip_address: "IP地址"
            add: "添加"
            filter: "搜索"
          roll_up:
            text: "折叠"
            title: "如果有至少 'min_ban_entries_for_roll_up' 个记录，创建一个子网封禁记录"
        search_logs:
          title: "搜索日志"
          term: "术语"
          searches: "搜索"
          click_through: "点击通过"
          unique: "独特"
          unique_title: "执行搜索的特定用户"
          types:
            all_search_types: "所有搜索类型"
            header: "头部"
            full_page: "完整页面"
        logster:
          title: "错误日志"
      watched_words:
        title: "敏感词"
        search: "搜索"
        clear_filter: "清除"
        show_words: "显示敏感词"
        word_count:
          other: "%{count}个敏感词"
        actions:
          block: '封禁'
          censor: '审查'
          require_approval: '需要审核'
          flag: '旗标'
        action_descriptions:
          block: '防止发布包含这些敏感词的帖子。用户提交帖子时会收到错误提示。'
          censor: '允许包含这些敏感词的帖子，但将其替换为隐藏敏感词的字符。'
          require_approval: '包含这些敏感词的帖子需通过人工审核才能被看到。'
          flag: '允许包含这些敏感词的帖子，但将其标记为不当，以便版主审核。'
        form:
          label: '新敏感词：'
          placeholder: '完整字词或 * 作为通配符'
          placeholder_regexp: "正则表达式"
          add: '新增'
          success: '成功'
          exists: '已存在'
          upload: "上传"
          upload_successful: "上传成功。敏感词已添加。"
      impersonate:
        title: "检视用户视角"
        help: "使用此工具来检视其他用户的帐号以方便调试。你应该在完成后立即退出。"
        not_found: "无法找到该用户。"
        invalid: "抱歉，你不能以此用户角度检视。"
      users:
        title: '用户'
        create: '添加管理员用户'
        last_emailed: "最后一次邮寄"
        not_found: "抱歉，在我们的系统中此用户名不存在。"
        id_not_found: "抱歉，在我们的系统中此用户 id 不存在。"
        active: "活跃"
        show_emails: "显示邮件"
        nav:
          new: "新建"
          active: "活跃"
          pending: "未审核"
          staff: '管理人员'
          suspended: '禁止登录'
          silenced: '已禁言'
          suspect: '怀疑'
        approved: "已批准？"
        approved_selected:
          other: "审核通过用户（{{count）"
        reject_selected:
          other: "审核拒绝用户（{{count}}）"
        titles:
          active: '已激活用户'
          new: '新用户'
          pending: '等待审核用户'
          newuser: '信任等级为0的用户（新用户）'
          basic: '信任等级为1的用户（基本用户）'
          member: '信任等级为2的用户（成员）'
          regular: '信任等级为3的用户（活跃）'
          leader: '信任等级为4的用户（资深）'
          staff: "管理人员"
          admins: '管理员'
          moderators: '版主'
          silenced: '被禁言的用户'
          suspended: '被禁用户'
          suspect: '嫌疑用户'
        reject_successful:
          other: "成功拒绝 %{count} 个用户。"
        reject_failures:
          other: "成功拒绝 %{count} 个用户。"
        not_verified: "未验证"
        check_email:
          title: "显示用户电子邮件"
          text: "显示"
      user:
        suspend_failed: "禁止此用户时发生了错误 {{error}}"
        unsuspend_failed: "解禁此用户时发生了错误 {{error}}"
        suspend_duration: "该用户将被封禁多久？"
        suspend_reason_label: "为什么封禁该用户？该理由将公开显示在用户个人页面上，当其尝试登录时，也看到这条理由。尽量简洁。"
        suspend_reason_hidden_label: "你为什么被封禁了？该理由将在用户尝试登录时显示。尽量简洁。"
        suspend_reason: "封禁的理由"
        suspend_reason_placeholder: "禁用理由"
        suspend_message: "邮件消息"
        suspend_message_placeholder: "（可选）你可以提供更多封禁的理由并邮件用户该理由。"
        suspended_by: "封禁操作者："
        silence_reason: "理由"
        silenced_by: "已禁用，由"
        silence_modal_title: "被禁言用户"
        silence_duration: "该用户将被禁言多久？"
        silence_reason_label: "为何禁言该用户？"
        silence_reason_placeholder: "禁言理由"
        silence_message: "邮件消息"
        silence_message_placeholder: "(留空以发送默认消息)"
        suspended_until: "（直到%{until}）"
        cant_suspend: "该用户不能被封禁。"
        delete_all_posts: "删除所有帖子"
        penalty_post_delete: "删除帖子"
        penalty_post_edit: "编辑帖子"
        penalty_post_none: "什么都不做"
        delete_all_posts_confirm_MF: "你将要删除 {POSTS, plural, one {1 个帖子} other {# 个帖子}}和 {TOPICS, plural, one {1 个主题} other {# 个主题}}。确定吗？"
        silence: "禁言"
        unsilence: "解除禁言"
        silenced: "禁言？"
        moderator: "版主？"
        admin: "管理员？"
        suspended: "已禁止？"
        staged: "暂存？"
        show_admin_profile: "管理员"
        refresh_browsers: "强制浏览器刷新"
        refresh_browsers_message: "私信发送至所有用户！"
        show_public_profile: "显示公开介绍"
        impersonate: '检视角度'
        action_logs: "操作日志"
        ip_lookup: "IP 查询"
        log_out: "退出"
        logged_out: "用户在所有设备都已退出"
        revoke_admin: '吊销管理员资格'
        grant_admin: '赋予管理员资格'
        grant_admin_confirm: "我们已经发送了一封邮件以验证新管理员。请打开邮件并按照指示完成确认。"
        revoke_moderation: '吊销论坛版主资格'
        grant_moderation: '赋予论坛版主资格'
        unsuspend: '解禁'
        suspend: '禁止'
        reputation: 声誉
        permissions: 权限
        activity: 活动
        like_count: 送出赞 / 获得赞
        last_100_days: '在最近 100 天'
        private_topics_count: 私有主题数量
        posts_read_count: 已阅帖子数量
        post_count: 发表的帖子数量
        second_factor_enabled: 双重验证已启用
        topics_entered: 已查看的主题数量
        flags_given_count: 提交标记数量
        flags_received_count: 被他人标记数量
        warnings_received_count: 收到警告
        flags_given_received_count: '给出的标记 / 收到的标记'
        approve: '批准'
        approved_by: "批准人"
        approve_success: "用户已被批准， 激活邮件已发送。"
        approve_bulk_success: "成功！所有选定的用户已批准并通知。"
        time_read: "阅读时间"
        anonymize: "匿名用户"
        anonymize_confirm: "你确定要匿名化该账户信息吗？这将改变用户名和邮件地址，并且重置所有个人主页信息。"
        anonymize_yes: "是的，匿名化该账户"
        anonymize_failed: "在匿名化该账户时遇到问题。"
        delete: "删除用户"
        delete_forbidden_because_staff: "不能删除管理员和版主。"
        delete_posts_forbidden_because_staff: "不能完全删除管理员和版主的帖子。"
        delete_forbidden:
          other: "用户如果有帖子将不能删除。在试图尝试删除一个用户前删除所有的帖子（%{count} 天前的帖子不能被删除）"
        cant_delete_all_posts:
          other: "不能删除所有帖子。一些帖子发表于 %{count} 天前。（设置项：delete_user_max_post_age）"
        cant_delete_all_too_many_posts:
          other: "不能删除所有帖子，因为用户有超过 %{count} 个帖子。（delete_all_posts_max）"
        delete_confirm: "你确定要删除这个用户吗？这个操作是不可逆的！"
        delete_and_block: "删除并<b>封禁</b>该邮件地址和IP地址"
        delete_dont_block: "仅删除"
        deleting_user: "删除用户"
        deleted: "该用户已被删除。"
        delete_failed: "在删除用户时发生了错误。请确保删除该用户前删除了该用户的所有帖子。"
        send_activation_email: "发送激活邮件"
        activation_email_sent: "激活邮件已发送。"
        send_activation_email_failed: "在发送激活邮件时发生了错误。"
        activate: "激活帐号"
        activate_failed: "在激活用户帐号时发生了错误。"
        deactivate_account: "停用帐号"
        deactivate_failed: "在停用用户帐号时发生了错误。"
        unsilence_failed: '解除禁言时出错了。'
        silence_failed: '禁言用户时出错了。'
        silence_confirm: '你确定要禁言该用户吗？他们将不能创建主题或帖子。'
        silence_accept: '是的，禁言该用户'
        bounce_score: "累计退信分值"
        reset_bounce_score:
          label: "重置"
          title: "重置累计退信分值为 0"
        visit_profile: "访问<a href='%{url}'>用户设置页面</a>编辑他们的个人页"
        deactivate_explanation: "已停用的用户必须重新验证他们的电子邮件。"
        suspended_explanation: "一个被封禁的用户不能登录。"
        silence_explanation: "被禁言的用户不能发帖或创建主题。"
        staged_explanation: "暂存用户只能通过邮件回复指定主题。"
        bounce_score_explanation:
          none: "近期该邮箱没有退信。"
          some: "近期该邮箱有少量退信。"
          threshold_reached: "近期该邮箱有过多退信。"
        trust_level_change_failed: "改变用户等级时出现了一个问题。"
        suspend_modal_title: "被禁用户"
        trust_level_2_users: "二级信任等级用户"
        trust_level_3_requirements: "信任等级 3 要求"
        trust_level_locked_tip: "信任等级已经被锁定，系统将不会升降用户的信任等级"
        trust_level_unlocked_tip: "信任等级已经解锁，系统将自动升降用户的信任等级"
        lock_trust_level: "锁定信任等级"
        unlock_trust_level: "解锁信任等级"
        tl3_requirements:
          title: "信任等级3的要求"
          table_title:
            other: "这最近 %{count} 天："
          value_heading: "当前"
          requirement_heading: "要求"
          visits: "访问"
          days: "天数"
          topics_replied_to: "回复的主题"
          topics_viewed: "已读主题"
          topics_viewed_all_time: "已阅的主题（全部）"
          posts_read: "已读帖子"
          posts_read_all_time: "已读的帖子（全部）"
          flagged_posts: "被标记的帖子"
          flagged_by_users: "标记其的用户"
          likes_given: "送出赞"
          likes_received: "获得赞"
          likes_received_days: "获得赞：独立天数"
          likes_received_users: "获得赞：每用户"
          qualifies: "符合信任等级3要求"
          does_not_qualify: "不符合信任等级3要求"
          will_be_promoted: "将在近期被提升。"
          will_be_demoted: "将在近期被降级。"
          on_grace_period: "目前在升级宽限期，不会被降级。"
          locked_will_not_be_promoted: "信任等级被锁定。将不再被提升。"
          locked_will_not_be_demoted: "信任等级被锁定。将不再被降级。"
        sso:
          title: "单点登录"
          external_id: "外部 ID"
          external_username: "用户名"
          external_name: "外部系统中的名字"
          external_email: "电子邮件"
          external_avatar_url: "头像URL"
      user_fields:
        title: "用户属性"
        help: "增加用户能填写的字段。"
        create: "创建用户属性 "
        untitled: "无标题"
        name: "字段名称"
        type: "字段类型"
        description: "字段描述信息"
        save: "保存"
        edit: "编辑"
        delete: "删除"
        cancel: "取消"
        delete_confirm: "你确定要删除这个用户字段么？"
        options: "选项"
        required:
          title: "在注册时需要填写？"
          enabled: "必填"
          disabled: "可选"
        editable:
          title: "在注册后可以修改？"
          enabled: "可修改"
          disabled: "不可修改"
        show_on_profile:
          title: "在个人信息页显示？"
          enabled: "在个人信息页显示"
          disabled: "未在个人信息页显示"
        show_on_user_card:
          title: "在用户卡片上显示？"
          enabled: "在用户卡片上显示"
          disabled: "在用户卡片上隐藏"
        field_types:
          text: '文本字段'
          confirm: '确认'
          dropdown: "下拉菜单"
      site_text:
        description: "你可以自定义论坛的任意文本。请按以下搜索："
        search: "搜索你想要编辑的文本"
        title: '文本内容'
        edit: '编辑'
        revert: "撤销更变"
        revert_confirm: "你确定要撤销你的更变吗？"
        go_back: "返回搜索"
        recommended: "我们建议自定义以下文本以符合你的需求："
        show_overriden: '只显示修改过的'
      settings:
        reset: '重置'
        none: '无'
      site_settings:
        title: '设置'
        no_results: "找不到结果。"
        clear_filter: "清除"
        add_url: "增加链接"
        add_host: "添加主机"
        categories:
          all_results: '全部'
          required: '必填'
          basic: '基本设置'
          users: '用户'
          posting: '发帖'
          email: '电子邮件'
          files: '文件'
          trust: '信任等级'
          security: '安全性'
          onebox: "Onebox"
          seo: '搜索引擎优化'
          spam: '垃圾信息'
          rate_limits: '频率限制'
          developer: '开发者'
          embedding: "嵌入"
          legal: "法律信息"
          api: 'API'
          user_api: '用户 API'
          uncategorized: '未分类'
          backups: "备份"
          login: "登录"
          plugins: "插件"
          user_preferences: "用户设置"
          tags: "标签"
          search: "搜索"
          groups: "群组"
      badges:
        title: 徽章
        new_badge: 新徽章
        new: 新建
        name: 名称
        badge: 徽章
        display_name: 显示名称
        description: 描述
        long_description: 详情
        badge_type: 徽章分类
        badge_grouping: 群组
        badge_groupings:
          modal_title: 徽章组
        granted_by: 授予由
        granted_at: 授予于
        reason_help: （一个至主题或帖子的链接）
        save: 保存
        delete: 删除
        delete_confirm: 你确定要删除此徽章吗？
        revoke: 撤销
        reason: 理由
        expand: 展开 &hellip;
        revoke_confirm: 你确定要撤销此徽章吗？
        edit_badges: 编辑徽章
        grant_badge: 授予徽章
        granted_badges: 已授予的徽章
        grant: 授予
        no_user_badges: "%{name}尚未被授予任何徽章。"
        no_badges: 没有可供授予的徽章。
        none_selected: "选择一个徽章开始"
        allow_title: 允许将徽章用作头衔
        multiple_grant: 能被授予多次
        listable: 在公共徽章页面显示徽章
        enabled: 启用徽章系统
        icon: 图标
        image: 图片
        query: 徽章查询（SQL）
        target_posts: 查询到的帖子
        auto_revoke: 每天运行撤销查询
        show_posts: 在徽章页面显示被授予帖子的徽章
        trigger: 开关
        trigger_type:
          none: "每日更新"
          post_action: "当用户操作一个帖子时"
          post_revision: "当用户编辑或者创建帖子时"
          trust_level_change: "当用户信任等级改变时"
          user_change: "当用户被编辑或创建时"
          post_processed: "在帖子被处理之后"
        preview:
          link_text: "预览将授予的徽章"
          plan_text: "预览查询计划"
          modal_title: "徽章查询预览"
          sql_error_header: "查询时出错。"
          error_help: "查看下列关于徽章查询的帮助链接。"
          bad_count_warning:
            header: "警告！"
            text: "有授予的样本消失。这在徽章查询返回用户 ID 或者帖子 ID 不存在的时候发生。这可能导致未预期的结果发生——请再次检查你的查询。"
          no_grant_count: "没有徽章可以被授予。"
          grant_count:
            other: "已授予 <b>%{count}</b> 个徽章。"
          sample: "样本："
          grant:
            with: "<span class=\"username\">%{username}</span>"
            with_post: "<span class=\"username\">%{username}</span>因 %{link} 帖子"
            with_post_time: "<span class=\"username\">%{username}</span>因在<span class=\"time\">%{time}</span>时的 %{link} 帖子"
            with_time: "<span class=\"username\">%{username}</span>在<span class=\"time\">%{time}</span>"
      emoji:
        title: "Emoji"
        help: "增加所有人可用的 emoji。（高端技巧：一次性拖进多个文件）"
        add: "增加新的 Emoji"
        name: "名称"
        image: "图片"
        delete_confirm: "你确定要删除 :%{name}: emoji 么？"
      embedding:
        get_started: "如果你想要将 Discourse 嵌入至其他网站，添加他们的主机地址。"
        confirm_delete: "你确定要删除这个主机吗？"
        sample: "使用下列 HTML 代码至你的站点创建和嵌入 Discourse 主题。把<b>REPLACE_ME</b> 替换成你将嵌入至的网址。"
        title: "嵌入"
        host: "允许的主机"
        class_name: "class 名"
        path_whitelist: "路径白名单"
        edit: "编辑"
        category: "发布到分类"
        add_host: "增加主机"
        settings: "嵌入设置"
        feed_settings: "源设置"
        feed_description: "为你的站点提供一份 RSS/ATOM 源能改善 Discourse 导入你的内容的能力"
        crawling_settings: "爬虫设置"
        crawling_description: "当 Discourse 为你的帖子创建了主题时，如果没有 RSS/ATOM 流存在，它将尝试从 HTML 中解析内容。有时分离其中的内容时可能是很有挑战性的，所以我们提供了指定 CSS 规则的能力来帮助分离过程。"
        embed_by_username: "主题创建者的用户名"
        embed_post_limit: "嵌入的最大帖子数量。"
        embed_username_key_from_feed: "从流中拉取 Discourse 用户名的 Key "
        embed_title_scrubber: "从帖子中提取标题的正则表达式"
        embed_truncate: "截断嵌入的帖子"
        embed_whitelist_selector: "使用 CSS 选择器选择允许的嵌入元素"
        embed_blacklist_selector: "使用 CSS 选择器移除嵌入元素"
        embed_classname_whitelist: "允许 CSS class 名称"
        feed_polling_enabled: "通过 RSS/ATOM 导入帖子"
        feed_polling_url: "用于抓取的 RSS/ATOM 流的 URL"
        feed_polling_frequency_mins: "消息轮询频率（分钟）"
        save: "保存嵌入设置"
      permalink:
        title: "永久链接"
        url: "URL"
        topic_id: "主题 ID"
        topic_title: "主题"
        post_id: "帖子 ID"
        post_title: "帖子"
        category_id: "分类 ID"
        category_title: "分类"
        external_url: "外部 URL"
        delete_confirm: 你确定要删除该永久链接？
        form:
          label: "新："
          add: "添加"
          filter: "搜索（URL 或外部 URL）"
  wizard_js:
    wizard:
      done: "完成"
      back: "上一步"
      next: "下一步"
      step: "%{current} / %{total}"
      upload: "上传"
      uploading: "上传中..."
      quit: "以后再说"
      staff_count:
        other: "你的社区中包括你在内有 %{count} 位工作人员。"
      invites:
        add_user: "添加"
        none_added: "你还没有邀请任何工作人员。你确定要继续吗？"
        roles:
          admin: "管理员"
          moderator: "版主"
          regular: "普通用户"<|MERGE_RESOLUTION|>--- conflicted
+++ resolved
@@ -321,12 +321,9 @@
         title: "添加成员"
         usernames: "用户名"
       manage:
-<<<<<<< HEAD
-=======
         title: '管理'
         name: '名字'
         full_name: '全名'
->>>>>>> e64402cb
         add_members: "添加成员"
         delete_member_confirm: "要从群组 %{group} 中移除用户 %{username} 吗？"
         profile:
@@ -376,14 +373,11 @@
         all: "所有群组"
         empty: "没有可见的群组。"
         filter: "根据群组类型筛选"
-<<<<<<< HEAD
-=======
         owner_groups: "拥有的群组"
         close_groups: "封闭群组"
         automatic_groups: "自动分组"
         automatic: "自动"
         closed: "已关闭"
->>>>>>> e64402cb
         public: "公开"
         private: "私密"
         public_groups: "公开群组"
@@ -1153,8 +1147,6 @@
         body: "目前该私信只发给了你自己！"
       admin_options_title: "本主题可选设置"
       composer_actions:
-<<<<<<< HEAD
-=======
         reply: 回复
         draft: 草稿
         edit: 编辑
@@ -1168,7 +1160,6 @@
           label: 回复主题
         create_topic:
           label: "新主题"
->>>>>>> e64402cb
         shared_draft:
           label: "共享草稿"
     notifications:
@@ -2061,11 +2052,7 @@
         lower_title: "近期"
         title: "近期"
         title_with_count:
-<<<<<<< HEAD
-          other: 近期（{{count}}）
-=======
           other: "近期（{{count}}）"
->>>>>>> e64402cb
         help: "最近几天里创建的主题"
       posted:
         title: "我的帖子"
@@ -2393,15 +2380,12 @@
       groups:
         new:
           title: "新建群组"
-<<<<<<< HEAD
-=======
           create: "创建"
         manage:
           interaction:
             email: 邮箱
           membership:
             trust_levels_none: "无"
->>>>>>> e64402cb
         primary: "主要群组"
         no_primary: "(无主要群组)"
         title: "群组"
