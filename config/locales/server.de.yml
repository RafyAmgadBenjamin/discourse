--- conflicted
+++ resolved
@@ -1388,10 +1388,7 @@
     markdown_typographer_quotation_marks: "Liste von doppelten und einzelnen Ausführungszeichen-Paaren für die Ersetzung"
     post_undo_action_window_mins: "Minuten, die ein Benutzer hat, um Aktionen auf einen Beitrag rückgängig zu machen (Gefällt mir, Meldung, usw.)."
     must_approve_users: "Alle neuen Benutzerkonten müssen von Mitarbeitern freigeschaltet werden, bevor sie Zugriff auf die Seite erhalten."
-<<<<<<< HEAD
-=======
     approve_suspect_users: "Team Mitglieder müssen alle verdächtigen Benutzerkonten genehmigen"
->>>>>>> baba1cc0
     pending_users_reminder_delay: "Benachrichtige die Moderatoren, falls neue Benutzer mehr als so viele Stunden auf ihre Genehmigung gewartet haben. Stelle -1 ein, um diese Benachrichtigungen zu deaktivieren."
     maximum_session_age: "Benutzer bleiben (n) Stunden nach ihrem letzten Besuch angemeldet"
     ga_universal_tracking_code: "Tracking Code ID von Google Universal Analytics (analytics.js), eg: UA-12345678-9; siehe <a href='https://google.com/analytics' target='_blank'>https://google.com/analytics</a>"
