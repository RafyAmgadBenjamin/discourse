--- conflicted
+++ resolved
@@ -46,11 +46,7 @@
         x_seconds:
           other: "%{count}秒"
         less_than_x_minutes:
-<<<<<<< HEAD
-          other: '%{count}分未満'
-=======
           other: "%{count}分未満"
->>>>>>> e64402cb
         x_minutes:
           other: "%{count}分"
         about_x_hours:
@@ -58,21 +54,13 @@
         x_days:
           other: "%{count}日"
         x_months:
-<<<<<<< HEAD
-          other: '%{count}ヶ月'
-=======
           other: "%{count}ヶ月"
->>>>>>> e64402cb
         about_x_years:
           other: "%{count}年"
         over_x_years:
           other: "%{count}年以上"
         almost_x_years:
-<<<<<<< HEAD
-          other: 約%{count}年
-=======
           other: "約%{count}年"
->>>>>>> e64402cb
         date_month: "M月D日"
         date_year: "'YY年M月"
       medium:
@@ -81,11 +69,7 @@
         x_hours:
           other: "%{count}時間"
         x_days:
-<<<<<<< HEAD
-          other: '%{count}日'
-=======
           other: "%{count}日"
->>>>>>> e64402cb
         date_year: "'YY年M月D日"
       medium_with_ago:
         x_minutes:
@@ -100,11 +84,7 @@
         x_months:
           other: "%{count}か月後"
         x_years:
-<<<<<<< HEAD
-          other: '%{count}年後'
-=======
           other: "%{count}年後"
->>>>>>> e64402cb
       previous_month: '前月'
       next_month: '翌月'
       placeholder: 日付
